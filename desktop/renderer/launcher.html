--- conflicted
+++ resolved
@@ -1,33 +1,4 @@
 <!DOCTYPE html>
-<<<<<<< HEAD
-<style>
-html {
-  font: 12px "Helvetica Neue", Helvetica, sans-serif;
-  -webkit-user-select: none;
-  cursor: default;
-}
-
-button {
-  display: block;
-  width: 100%;
-  height: 30px;
-  margin: 10px 0;
-}
-
-</style>
-
-<button type=button id=showHelp>Help</button>
-<button type=button id=showMain>Main</button>
-<button type=button id=quit>Quit</button>
-
-<script>
-const ipc = require('electron').ipcRenderer;
-
-showHelp.addEventListener('click', () => { ipc.send('showHelp'); })
-showMain.addEventListener('click', () => { ipc.send('showMain'); })
-quit.addEventListener('click', () => { require('remote').require('app').emit('destroy'); })
-</script>
-=======
 <html>
   <head>
     <title>Keybase</title>
@@ -148,7 +119,7 @@
         const ipc = require('electron').ipcRenderer
         showHelp.addEventListener('click', () => { ipc.send('showHelp') })
         showMain.addEventListener('click', () => { ipc.send('showMain') })
-        quit.addEventListener('click', () => { require('remote').require('app').quit() })
+        quit.addEventListener('click', () => { require('remote').require('app').emit('destroy') })
 
         function fixAnchors() {
         var tags = document.getElementsByTagName('a');
@@ -165,5 +136,4 @@
       }
     </script>
   </body>
-</html>
->>>>>>> e8fe556b
+</html>