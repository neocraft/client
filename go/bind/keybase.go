// Copyright 2015 Keybase, Inc. All rights reserved. Use of
// this source code is governed by the included BSD license.

package keybase

import (
	"context"
	"encoding/base64"
	"encoding/hex"
	"errors"
	"fmt"
	"net"
	"os"
	"path/filepath"
	"runtime"
	"runtime/debug"
	"runtime/trace"
	"sync"
	"time"

	"github.com/keybase/client/go/chat"
	"github.com/keybase/client/go/chat/globals"

	"strings"

	"github.com/keybase/client/go/externals"
	"github.com/keybase/client/go/libkb"
	"github.com/keybase/client/go/logger"
	"github.com/keybase/client/go/protocol/chat1"
	"github.com/keybase/client/go/protocol/gregor1"
	"github.com/keybase/client/go/protocol/keybase1"
	"github.com/keybase/client/go/service"
	"github.com/keybase/client/go/uidmap"
	"github.com/keybase/go-framed-msgpack-rpc/rpc"
	"github.com/keybase/kbfs/env"
	"github.com/keybase/kbfs/fsrpc"
	"github.com/keybase/kbfs/libgit"
	"github.com/keybase/kbfs/libkbfs"
	"github.com/keybase/kbfs/simplefs"
)

var kbCtx *libkb.GlobalContext
var kbChatCtx *globals.ChatContext
var conn net.Conn
var startOnce sync.Once
var logSendContext libkb.LogSendContext
var kbfsConfig libkbfs.Config

type PushNotifier interface {
	LocalNotification(ident string, msg string, badgeCount int, soundName string, convID string, typ string)
}

type ExternalDNSNSFetcher interface {
	GetServers() []byte
}

type dnsNSFetcher struct {
	externalFetcher ExternalDNSNSFetcher
}

func newDNSNSFetcher(d ExternalDNSNSFetcher) dnsNSFetcher {
	return dnsNSFetcher{
		externalFetcher: d,
	}
}

func (d dnsNSFetcher) processExternalResult(raw []byte) []string {
	return strings.Split(string(raw), ",")
}

func (d dnsNSFetcher) GetServers() []string {
	if d.externalFetcher != nil {
		return d.processExternalResult(d.externalFetcher.GetServers())
	}
	return getDNSServers()
}

var _ libkb.DNSNameServerFetcher = dnsNSFetcher{}

// InitOnce runs the Keybase services (only runs one time)
func InitOnce(homeDir string, logFile string, runModeStr string, accessGroupOverride bool,
	dnsNSFetcher ExternalDNSNSFetcher) {
	startOnce.Do(func() {
		if err := Init(homeDir, logFile, runModeStr, accessGroupOverride, dnsNSFetcher); err != nil {
			kbCtx.Log.Errorf("Init error: %s", err)
		}
	})
}

// Init runs the Keybase services
func Init(homeDir string, logFile string, runModeStr string, accessGroupOverride bool,
	externalDNSNSFetcher ExternalDNSNSFetcher) error {
	fmt.Println("Go: Initializing")
	if logFile != "" {
		fmt.Printf("Go: Using log: %s\n", logFile)
	}

	// Reduce OS threads on mobile so we don't have too much contention with JS thread
	oldProcs := runtime.GOMAXPROCS(0)
	newProcs := oldProcs / 2
	runtime.GOMAXPROCS(newProcs)
	fmt.Printf("Go: setting GOMAXPROCS to: %d previous: %d\n", newProcs, oldProcs)

	startTrace(logFile)

	dnsNSFetcher := newDNSNSFetcher(externalDNSNSFetcher)
	dnsServers := dnsNSFetcher.GetServers()
	for _, srv := range dnsServers {
		fmt.Printf("Go: DNS Server: %s\n", srv)
	}

	kbCtx = libkb.NewGlobalContext()
	kbCtx.Init()
	kbCtx.SetServices(externals.GetServices())

	// 10k uid -> FullName cache entries allowed
	kbCtx.SetUIDMapper(uidmap.NewUIDMap(10000))
	usage := libkb.Usage{
		Config:    true,
		API:       true,
		KbKeyring: true,
	}
	runMode, err := libkb.StringToRunMode(runModeStr)
	if err != nil {
		return err
	}
	config := libkb.AppConfig{
		HomeDir:                        homeDir,
		LogFile:                        logFile,
		RunMode:                        runMode,
		Debug:                          true,
		LocalRPCDebug:                  "",
		VDebugSetting:                  "mobile", // use empty string for same logging as desktop default
		SecurityAccessGroupOverride:    accessGroupOverride,
		ChatInboxSourceLocalizeThreads: 5,
	}
	err = kbCtx.Configure(config, usage)
	if err != nil {
		return err
	}

	svc := service.NewService(kbCtx, false)
	err = svc.StartLoopbackServer()
	if err != nil {
		return err
	}
	kbCtx.SetService()
	uir := service.NewUIRouter(kbCtx)
	kbCtx.SetUIRouter(uir)
	kbCtx.SetDNSNameServerFetcher(dnsNSFetcher)
	svc.SetupCriticalSubServices()
	svc.RunBackgroundOperations(uir)
	kbChatCtx = svc.ChatContextified.ChatG()

	serviceLog := config.GetLogFile()
	logs := libkb.Logs{
		Service: serviceLog,
	}

	logSendContext = libkb.LogSendContext{
		Contextified: libkb.NewContextified(kbCtx),
		Logs:         logs,
	}

	// open the connection
	err = Reset()
	if err != nil {
		return err
	}

	go func() {
		kbfsCtx := env.NewContextFromGlobalContext(kbCtx)
		kbfsParams := libkbfs.DefaultInitParams(kbfsCtx)
		// Setting this flag will enable KBFS debug logging to always
		// be true in a mobile setting. Change these back to the
		// commented-out values if we need to make a mobile release
		// before KBFS-on-mobile is ready.
		kbfsParams.Debug = true                         // false
		kbfsParams.Mode = libkbfs.InitConstrainedString // libkbfs.InitMinimalString
		kbfsConfig, _ = libkbfs.Init(
			context.Background(), kbfsCtx, kbfsParams, serviceCn{}, func() {},
			kbCtx.Log)
	}()

	return nil
}

type serviceCn struct {
	ctx *libkb.GlobalContext
}

func (s serviceCn) NewKeybaseService(config libkbfs.Config, params libkbfs.InitParams, ctx libkbfs.Context, log logger.Logger) (libkbfs.KeybaseService, error) {
	keybaseService := libkbfs.NewKeybaseDaemonRPC(
		config, ctx, log, true, simplefs.NewSimpleFS, nil)
	// TODO: plumb the func somewhere it can be called on shutdown?
	gitrpc, _ := libgit.NewRPCHandlerWithCtx(ctx, config, nil)
	keybaseService.AddProtocols([]rpc.Protocol{
		keybase1.FsProtocol(fsrpc.NewFS(config, log)),
		keybase1.KBFSGitProtocol(gitrpc),
	})
	return keybaseService, nil
}

func (s serviceCn) NewCrypto(config libkbfs.Config, params libkbfs.InitParams, ctx libkbfs.Context, log logger.Logger) (libkbfs.Crypto, error) {
	return libkbfs.NewCryptoClientRPC(config, ctx), nil
}

// LogSend sends a log to Keybase
func LogSend(status string, feedback string, sendLogs bool, uiLogPath, traceDir string) (string, error) {
	logSendContext.Logs.Desktop = uiLogPath
	logSendContext.Logs.Trace = traceDir
	env := kbCtx.Env
	return logSendContext.LogSend(status, feedback, sendLogs, 5*1024*1024, env.GetUID(), env.GetInstallID())
}

// WriteB64 sends a base64 encoded msgpack rpc payload
func WriteB64(str string) error {
	data, err := base64.StdEncoding.DecodeString(str)
	if err != nil {
		return fmt.Errorf("Base64 decode error: %s; %s", err, str)
	}
	n, err := conn.Write(data)
	if err != nil {
		return fmt.Errorf("Write error: %s", err)
	}
	if n != len(data) {
		return errors.New("Did not write all the data")
	}
	return nil
}

const targetBufferSize = 50 * 1024

// bufferSize must be divisible by 3 to ensure that we don't split
// our b64 encode across a payload boundary if we go over our buffer
// size.
const bufferSize = targetBufferSize - (targetBufferSize % 3)

// buffer for the conn.Read
var buffer = make([]byte, bufferSize)

// ReadB64 is a blocking read for base64 encoded msgpack rpc data.
// It is called serially by the mobile run loops.
func ReadB64() (string, error) {
	n, err := conn.Read(buffer)
	if n > 0 && err == nil {
		str := base64.StdEncoding.EncodeToString(buffer[0:n])
		return str, nil
	}

	if err != nil {
		// Attempt to fix the connection
		Reset()
		return "", fmt.Errorf("Read error: %s", err)
	}

	return "", nil
}

// Reset resets the socket connection
func Reset() error {
	if conn != nil {
		conn.Close()
	}

	var err error
	conn, err = kbCtx.LoopbackListener.Dial()
	if err != nil {
		return fmt.Errorf("Socket error: %s", err)
	}
	return nil
}

// ForceGC Forces a gc
func ForceGC() {
	fmt.Printf("Flushing global caches\n")
	kbCtx.FlushCaches()
	fmt.Printf("Done flushing global caches\n")

	fmt.Printf("Starting force gc\n")
	debug.FreeOSMemory()
	fmt.Printf("Done force gc\n")
}

// Version returns semantic version string
func Version() string {
	return libkb.VersionString()
}

func SetAppStateForeground() {
	defer kbCtx.Trace("SetAppStateForeground", func() error { return nil })()
	kbCtx.AppState.Update(keybase1.AppState_FOREGROUND)
}
func SetAppStateBackground() {
	defer kbCtx.Trace("SetAppStateBackground", func() error { return nil })()
	kbCtx.AppState.Update(keybase1.AppState_BACKGROUND)
}
func SetAppStateInactive() {
	defer kbCtx.Trace("SetAppStateInactive", func() error { return nil })()
	kbCtx.AppState.Update(keybase1.AppState_INACTIVE)
}
func SetAppStateBackgroundActive() {
	defer kbCtx.Trace("SetAppStateBackgroundActive", func() error { return nil })()
	kbCtx.AppState.Update(keybase1.AppState_BACKGROUNDACTIVE)
}

<<<<<<< HEAD
func HandleBackgroundNotification(strConvID string, intMembersType int, intMessageID int,
	pushID string, badgeCount int, unixTime int, body string, pusher PushNotifier) (err error) {
	gc := globals.NewContext(kbCtx, kbChatCtx)
	ctx := chat.Context(context.Background(), gc,
		keybase1.TLFIdentifyBehavior_CHAT_GUI, nil, chat.NewCachingIdentifyNotifier(gc))
	defer kbCtx.CTrace(ctx, fmt.Sprintf("HandleBackgroundNotification(%s,%d,%d,%s,%d,%d)",
		strConvID, intMembersType, intMessageID, pushID, badgeCount, unixTime),
		func() error { return err })()
	uid := gregor1.UID(kbCtx.Env.GetUID().ToBytes())
	if !kbCtx.ActiveDevice.HaveKeys() {
		return libkb.LoginRequiredError{}
	}
	age := time.Now().Sub(time.Unix(int64(unixTime), 0))
	if age >= 15*time.Second {
		kbCtx.Log.CDebugf(ctx, "HandleBackgroundNotification: stale notification: %v", age)
		return errors.New("stale notification")
	}

	bConvID, err := hex.DecodeString(strConvID)
	if err != nil {
		kbCtx.Log.CDebugf(ctx, "HandleBackgroundNotification: invalid convID: %s msg: %s", strConvID,
			err)
		return err
	}
	convID := chat1.ConversationID(bConvID)
	membersType := chat1.ConversationMembersType(intMembersType)
	msg, err := kbCtx.ChatHelper.UnboxMobilePushNotification(ctx, uid, convID, membersType, []string{pushID},
		body)
	if err != nil {
		kbCtx.Log.CDebugf(ctx, "HandleBackgroundNotification: failed to unbox: %s", err)
		return err
	}

	// Send up the local notification with out message
	id := fmt.Sprintf("%s:%d", strConvID, intMessageID)
	pusher.LocalNotification(id, msg, badgeCount, "keybasemessage.wav", strConvID, "chat.newmessage")
	// Hit the remote server to let it know we succeeded in showing something useful
	kbCtx.ChatHelper.AckMobileNotificationSuccess(ctx, []string{pushID})
	return nil
=======
func BackgroundSync() {
	defer kbCtx.Trace("BackgroundSync", func() error { return nil })()
	nextState := keybase1.AppState_BACKGROUNDACTIVE
	kbCtx.AppState.Update(nextState)
	doneCh := make(chan struct{})
	go func() {
		defer func() { close(doneCh) }()
		select {
		case state := <-kbCtx.AppState.NextUpdate(&nextState):
			// if literally anything happens, let's get out of here
			kbCtx.Log.Debug("BackgroundSync: bailing out early, appstate change: %v", state)
			return
		case <-time.After(10 * time.Second):
			kbCtx.AppState.Update(keybase1.AppState_BACKGROUND)
			return
		}
	}()
	<-doneCh
>>>>>>> 5e86b083
}

// AppWillExit is called reliably on iOS when the app is about to terminate
// not as reliably on android
func AppWillExit() {
	defer kbCtx.Trace("AppWillExit", func() error { return nil })()
	kbCtx.AppState.Update(keybase1.AppState_BACKGROUNDFINAL)
}

// AppDidEnterBackground notifies the service that the app is in the background
// [iOS] returning true will request about ~3mins from iOS to continue execution
func AppDidEnterBackground() bool {
	defer kbCtx.Trace("AppDidEnterBackground", func() error { return nil })()
	SetAppStateBackground()
	return false
}

func startTrace(logFile string) {
	if os.Getenv("KEYBASE_TRACE_MOBILE") != "1" {
		return
	}

	tname := filepath.Join(filepath.Dir(logFile), "svctrace.out")
	f, err := os.Create(tname)
	if err != nil {
		fmt.Printf("error creating %s\n", tname)
		return
	}
	fmt.Printf("Go: starting trace %s\n", tname)
	trace.Start(f)
	go func() {
		fmt.Printf("Go: sleeping 30s for trace\n")
		time.Sleep(30 * time.Second)
		fmt.Printf("Go: stopping trace %s\n", tname)
		trace.Stop()
		time.Sleep(5 * time.Second)
		fmt.Printf("Go: trace stopped\n")
	}()
}<|MERGE_RESOLUTION|>--- conflicted
+++ resolved
@@ -304,7 +304,6 @@
 	kbCtx.AppState.Update(keybase1.AppState_BACKGROUNDACTIVE)
 }
 
-<<<<<<< HEAD
 func HandleBackgroundNotification(strConvID string, intMembersType int, intMessageID int,
 	pushID string, badgeCount int, unixTime int, body string, pusher PushNotifier) (err error) {
 	gc := globals.NewContext(kbCtx, kbChatCtx)
@@ -344,7 +343,8 @@
 	// Hit the remote server to let it know we succeeded in showing something useful
 	kbCtx.ChatHelper.AckMobileNotificationSuccess(ctx, []string{pushID})
 	return nil
-=======
+}
+
 func BackgroundSync() {
 	defer kbCtx.Trace("BackgroundSync", func() error { return nil })()
 	nextState := keybase1.AppState_BACKGROUNDACTIVE
@@ -363,7 +363,6 @@
 		}
 	}()
 	<-doneCh
->>>>>>> 5e86b083
 }
 
 // AppWillExit is called reliably on iOS when the app is about to terminate
