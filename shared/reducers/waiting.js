--- conflicted
+++ resolved
@@ -5,9 +5,6 @@
 
 const changeHelper = (state: Types.State, keys: Array<string>, diff: 1 | -1) =>
   state.withMutations(st => {
-<<<<<<< HEAD
-    keys.forEach(k => st.update(k, 0, n => n + diff))
-=======
     let toDel = []
     // If the count goes to 0 just delete the key
     keys.forEach(k =>
@@ -20,7 +17,6 @@
       })
     )
     st.deleteAll(toDel)
->>>>>>> 40156649
   })
 
 function reducer(state: Types.State = Constants.initialState, action: Waiting.Actions): Types.State {
