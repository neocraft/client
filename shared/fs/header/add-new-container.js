// @flow
import * as Constants from '../../constants/fs'
import * as Types from '../../constants/types/fs'
import * as FsGen from '../../actions/fs-gen'
import flags from '../../util/feature-flags'
import {compose, setDisplayName, connect, type Dispatch, type TypedState} from '../../util/container'
import AddNew from './add-new'
import {isDarwin, isMobile, isIOS} from '../../constants/platform'

const mapStateToProps = (state: TypedState, {path}) => ({
  _pathItem: state.fs.pathItems.get(path, Constants.unknownPathItem),
})

const mapDispatchToProps = (dispatch: Dispatch, {routePath}) => ({
  _newFolderRow: (parentPath: Types.Path) => dispatch(FsGen.createNewFolderRow({parentPath})),
  _upload: (parentPath: Types.Path, type: Types.OpenDialogType) =>
    dispatch(FsGen.createPickAndUpload({parentPath, type})),
})

<<<<<<< HEAD
const desktopUploadItems = (path: Types.Path, _upload) =>
  isDarwin
    ? [
        {
          onClick: () => _upload(path, 'both'),
          icon: 'iconfont-upload',
          title: 'Upload a file or folder',
        },
      ]
    : [
        // Linux/Windows don't support accepting file and dir at the same time.
        {
          onClick: () => _upload(path, 'file'),
          icon: 'iconfont-upload',
          title: 'Upload a file',
        },
        {
          onClick: () => _upload(path, 'directory'),
          icon: 'iconfont-upload',
          title: 'Upload a folder',
        },
        'Divider',
      ]

const mobileUploadItems = (path: Types.Path, _upload) => [
  {
    onClick: () => _upload(path, 'file'),
    icon: 'iconfont-upload',
    title: `Upload an image${isIOS ? ' or video' : ''}`, // 'mixed' mode is not supported on Android. See actions/fs/common.native.js
  },
]

const mergeProps = (stateProps, {_newFolderRow, _upload}, {path, style}) => {
=======
const mergeProps = ({_pathItem}, {_newFolderRow}, {path, style}) => {
>>>>>>> 9d0714dd
  const pathElements = Types.getPathElements(path)
  return {
    pathElements,
    style,
    menuItems:
<<<<<<< HEAD
      pathElements.length <= 2 || !flags.fsWritesEnabled
        ? []
        : [
            ...(isMobile ? mobileUploadItems(path, _upload) : desktopUploadItems(path, _upload)),
=======
      flags.fsWritesEnabled && pathElements.length > 2 && _pathItem.writable
        ? [
            {
              onClick: () => {},
              icon: 'iconfont-upload',
              title: 'Upload file or folder',
            },
>>>>>>> 9d0714dd
            {
              // TODO: jump to top of list
              onClick: () => _newFolderRow(path),
              icon: 'iconfont-folder-new',
              title: 'New folder',
            },
          ]
        : [],
  }
}

export default compose(
  connect(mapStateToProps, mapDispatchToProps, mergeProps),
  setDisplayName('ConnectedAddNew')
)(AddNew)<|MERGE_RESOLUTION|>--- conflicted
+++ resolved
@@ -17,7 +17,6 @@
     dispatch(FsGen.createPickAndUpload({parentPath, type})),
 })
 
-<<<<<<< HEAD
 const desktopUploadItems = (path: Types.Path, _upload) =>
   isDarwin
     ? [
@@ -50,37 +49,23 @@
   },
 ]
 
-const mergeProps = (stateProps, {_newFolderRow, _upload}, {path, style}) => {
-=======
-const mergeProps = ({_pathItem}, {_newFolderRow}, {path, style}) => {
->>>>>>> 9d0714dd
+const mergeProps = ({_pathItem}, {_newFolderRow, _upload}, {path, style}) => {
   const pathElements = Types.getPathElements(path)
   return {
     pathElements,
     style,
     menuItems:
-<<<<<<< HEAD
-      pathElements.length <= 2 || !flags.fsWritesEnabled
+      flags.fsWritesEnabled && pathElements.length > 2 && _pathItem.writable
         ? []
         : [
             ...(isMobile ? mobileUploadItems(path, _upload) : desktopUploadItems(path, _upload)),
-=======
-      flags.fsWritesEnabled && pathElements.length > 2 && _pathItem.writable
-        ? [
-            {
-              onClick: () => {},
-              icon: 'iconfont-upload',
-              title: 'Upload file or folder',
-            },
->>>>>>> 9d0714dd
             {
               // TODO: jump to top of list
               onClick: () => _newFolderRow(path),
               icon: 'iconfont-folder-new',
               title: 'New folder',
             },
-          ]
-        : [],
+          ],
   }
 }
 
