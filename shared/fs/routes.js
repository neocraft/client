// @flow
import * as I from 'immutable'
import Files from './container'
import {BarePreview, NormalPreview} from './filepreview'
import FinderPopupMenu from './finder-popup'
import {makeRouteDefNode, makeLeafTags} from '../route-tree'
import RelativePopupHoc from '../common-adapters/relative-popup-hoc'
import SecurityPrefs from './common/security-prefs-container'
<<<<<<< HEAD
import SortBarPopupMenu from './sortbar/sort-setting-popup.js'
import DownloadPopup from './popups/download-container'
=======
import SortBarPopupMenu from './sortbar/sort-setting-popup'
import TransferPopup from './popups/transfer-container'
>>>>>>> 9d0714dd

const _commonChildren = {
  finderAction: {
    component: RelativePopupHoc(FinderPopupMenu),
    tags: makeLeafTags({layerOnTop: true}),
  },
<<<<<<< HEAD
  pathItemAction: {
    component: RelativePopupHoc(RowPopupMenu),
    tags: makeLeafTags({layerOnTop: true}),
  },
  downloadPopup: {
    component: RelativePopupHoc(DownloadPopup),
=======
  transferPopup: {
    component: RelativePopupHoc(TransferPopup),
>>>>>>> 9d0714dd
    tags: makeLeafTags({layerOnTop: true}),
  },
  securityPrefs: {
    component: SecurityPrefs,
  },
  barePreview: () =>
    makeRouteDefNode({
      component: BarePreview,
      children: _commonChildren,
      tags: makeLeafTags({
        hideStatusBar: true,
        fullscreen: true,
        title: 'Preview',
      }),
    }),
  preview: () =>
    makeRouteDefNode({
      component: NormalPreview,
      children: _commonChildren,
      tags: makeLeafTags({
        title: 'Preview',
      }),
    }),
}

const _folderRoute = {
  children: {
    ..._commonChildren,
    folder: () => makeRouteDefNode(_folderRoute),
    sortbarAction: {
      component: RelativePopupHoc(SortBarPopupMenu),
      tags: makeLeafTags({layerOnTop: true}),
    },
  },
  component: Files,
}

const routeTree = makeRouteDefNode({
  ..._folderRoute,
  initialState: {expandedSet: I.Set()},
  tags: makeLeafTags({title: 'Files'}),
})

export default routeTree<|MERGE_RESOLUTION|>--- conflicted
+++ resolved
@@ -6,30 +6,16 @@
 import {makeRouteDefNode, makeLeafTags} from '../route-tree'
 import RelativePopupHoc from '../common-adapters/relative-popup-hoc'
 import SecurityPrefs from './common/security-prefs-container'
-<<<<<<< HEAD
-import SortBarPopupMenu from './sortbar/sort-setting-popup.js'
+import SortBarPopupMenu from './sortbar/sort-setting-popup'
 import DownloadPopup from './popups/download-container'
-=======
-import SortBarPopupMenu from './sortbar/sort-setting-popup'
-import TransferPopup from './popups/transfer-container'
->>>>>>> 9d0714dd
 
 const _commonChildren = {
   finderAction: {
     component: RelativePopupHoc(FinderPopupMenu),
     tags: makeLeafTags({layerOnTop: true}),
   },
-<<<<<<< HEAD
-  pathItemAction: {
-    component: RelativePopupHoc(RowPopupMenu),
-    tags: makeLeafTags({layerOnTop: true}),
-  },
   downloadPopup: {
     component: RelativePopupHoc(DownloadPopup),
-=======
-  transferPopup: {
-    component: RelativePopupHoc(TransferPopup),
->>>>>>> 9d0714dd
     tags: makeLeafTags({layerOnTop: true}),
   },
   securityPrefs: {
