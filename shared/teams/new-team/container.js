// @flow
import * as TeamsGen from '../../actions/teams-gen'
import NewTeamDialog from './'
<<<<<<< HEAD
import {connect, compose, lifecycle, withState, withHandlers, type TypedState} from '../../util/container'
// import upperFirst from 'lodash/upperFirst'
=======
import {
  connect,
  compose,
  lifecycle,
  withStateHandlers,
  withHandlers,
  type TypedState,
} from '../../util/container'
import upperFirst from 'lodash/upperFirst'
>>>>>>> 260ed810

const mapStateToProps = (state: TypedState) => ({
  errorText: null, // TODO upperFirst(state.chat.teamCreationError),
  pending: null, // TODO state.chat.teamCreationPending,
})

const mapDispatchToProps = (dispatch: Dispatch, {navigateUp, routePath}) => ({
  _onCreateNewTeam: (teamname: string) => {
    const rootPath = routePath.take(1)
    const sourceSubPath = routePath.rest()
    const destSubPath = sourceSubPath.butLast()
    dispatch(TeamsGen.createCreateNewTeam({teamname, rootPath, sourceSubPath, destSubPath}))
  },
  _onSetTeamCreationError: (error: string) => {
    dispatch(TeamsGen.createSetTeamCreationError({error}))
  },
  onBack: () => dispatch(navigateUp()),
})

const mergeProps = (stateProps, dispatchProps, ownProps) => ({
  ...stateProps,
  ...dispatchProps,
  name: ownProps.routeProps.get('name'),
})

export default compose(
  connect(mapStateToProps, mapDispatchToProps, mergeProps),
  withStateHandlers(({name}) => ({name: name || ''}), {
    onNameChange: () => (name: string) => ({name: name.toLowerCase()}),
  }),
  withHandlers({
    onSubmit: ({name, _onCreateNewTeam}) => () => _onCreateNewTeam(name),
  }),
  lifecycle({
    componentDidMount: function() {
      this.props._onSetTeamCreationError('')
    },
  })
)(NewTeamDialog)<|MERGE_RESOLUTION|>--- conflicted
+++ resolved
@@ -1,10 +1,7 @@
 // @flow
 import * as TeamsGen from '../../actions/teams-gen'
 import NewTeamDialog from './'
-<<<<<<< HEAD
-import {connect, compose, lifecycle, withState, withHandlers, type TypedState} from '../../util/container'
 // import upperFirst from 'lodash/upperFirst'
-=======
 import {
   connect,
   compose,
@@ -13,8 +10,6 @@
   withHandlers,
   type TypedState,
 } from '../../util/container'
-import upperFirst from 'lodash/upperFirst'
->>>>>>> 260ed810
 
 const mapStateToProps = (state: TypedState) => ({
   errorText: null, // TODO upperFirst(state.chat.teamCreationError),
