--- conflicted
+++ resolved
@@ -10,11 +10,8 @@
   withHandlers,
   type TypedState,
 } from '../../util/container'
-<<<<<<< HEAD
-=======
 import {validTeamname, baseTeamname} from '../../constants/teamname'
 import upperFirst from 'lodash/upperFirst'
->>>>>>> 381026c1
 
 const mapStateToProps = (state: TypedState) => ({
   errorText: null, // TODO upperFirst(state.chat.teamCreationError),
