// Message related constants
// @flow
import * as DeviceTypes from '../types/devices'
import * as I from 'immutable'
import * as MessageTypes from '../types/chat2/message'
import * as RPCTypes from '../types/rpc-gen'
import * as RPCChatTypes from '../types/rpc-chat-gen'
import * as Types from '../types/chat2'
import * as FsTypes from '../types/fs'
import * as WalletConstants from '../wallets'
import * as WalletTypes from '../types/wallets'
import HiddenString from '../../util/hidden-string'
import {clamp} from 'lodash-es'
import {isMobile} from '../platform'
import type {TypedState} from '../reducer'
import {noConversationIDKey} from '../types/chat2/common'
import logger from '../../logger'
import shallowEqual from 'shallowequal'

export const getMessageID = (m: RPCChatTypes.UIMessage) => {
  switch (m.state) {
    case RPCChatTypes.chatUiMessageUnboxedState.valid:
      return m.valid ? m.valid.messageID : null
    case RPCChatTypes.chatUiMessageUnboxedState.error:
      return m.error ? m.error.messageID : null
    case RPCChatTypes.chatUiMessageUnboxedState.placeholder:
      return m.placeholder ? m.placeholder.messageID : null
    default:
      return null
  }
}

export const getRequestMessageInfo = (
  state: TypedState,
  message: Types.MessageRequestPayment
): ?MessageTypes.ChatRequestInfo => {
  const maybeRequestInfo = state.chat2.getIn(['accountsInfoMap', message.conversationIDKey, message.id], null)
  if (!maybeRequestInfo) {
    return message.requestInfo
  }
  if (maybeRequestInfo.type === 'requestInfo') {
    return maybeRequestInfo
  }
  throw new Error(
    `Found impossible type ${maybeRequestInfo.type} in info meant for requestPayment message. convID: ${
      message.conversationIDKey
    } msgID: ${message.id}`
  )
}

export const getPaymentMessageInfo = (
  state: TypedState,
  message: Types.MessageSendPayment
): ?MessageTypes.ChatPaymentInfo => {
  const maybePaymentInfo = state.chat2.getIn(['accountsInfoMap', message.conversationIDKey, message.id], null)
  if (!maybePaymentInfo) {
    return message.paymentInfo
  }
  if (maybePaymentInfo.type === 'paymentInfo') {
    return maybePaymentInfo
  }
  throw new Error(
    `Found impossible type ${maybePaymentInfo.type} in info meant for sendPayment message. convID: ${
      message.conversationIDKey
    } msgID: ${message.id}`
  )
}

// Map service message types to our message types.
export const serviceMessageTypeToMessageTypes = (t: RPCChatTypes.MessageType): Array<Types.MessageType> => {
  switch (t) {
    case RPCChatTypes.commonMessageType.text:
      return ['text']
    case RPCChatTypes.commonMessageType.attachment:
      return ['attachment']
    case RPCChatTypes.commonMessageType.metadata:
      return ['setDescription']
    case RPCChatTypes.commonMessageType.headline:
      return ['setChannelname']
    case RPCChatTypes.commonMessageType.attachmentuploaded:
      return ['attachment']
    case RPCChatTypes.commonMessageType.join:
      return ['systemJoined']
    case RPCChatTypes.commonMessageType.leave:
      return ['systemLeft']
    case RPCChatTypes.commonMessageType.system:
      return [
        'systemAddedToTeam',
        'systemGitPush',
        'systemInviteAccepted',
        'systemSimpleToComplex',
        'systemText',
      ]
    case RPCChatTypes.commonMessageType.sendpayment:
      return ['sendPayment']
    case RPCChatTypes.commonMessageType.requestpayment:
      return ['requestPayment']
    // mutations and other types we don't store directly
    case RPCChatTypes.commonMessageType.none:
    case RPCChatTypes.commonMessageType.edit:
    case RPCChatTypes.commonMessageType.delete:
    case RPCChatTypes.commonMessageType.tlfname:
    case RPCChatTypes.commonMessageType.deletehistory:
    case RPCChatTypes.commonMessageType.reaction:
      return []
    default:
      /*::
      declare var ifFlowErrorsHereItsCauseYouDidntHandleAllMessageTypesAbove: (t: empty) => any
      // $FlowIssue can't figure out the preceding list is exhaustive
      ifFlowErrorsHereItsCauseYouDidntHandleAllMessageTypesAbove(t);
      */
      return []
  }
}
export const allMessageTypes: I.Set<Types.MessageType> = I.Set([
  'attachment',
  'deleted',
  'setChannelname',
  'setDescription',
  'systemAddedToTeam',
  'systemGitPush',
  'systemInviteAccepted',
  'systemJoined',
  'systemLeft',
  'systemSimpleToComplex',
  'systemText',
  'text',
  'placeholder',
])
export const getDeletableByDeleteHistory = (state: TypedState) =>
  (!!state.chat2.staticConfig && state.chat2.staticConfig.deletableByDeleteHistory) || allMessageTypes

const makeMessageMinimum = {
  author: '',
  conversationIDKey: noConversationIDKey,
  id: Types.numberToMessageID(0),
  ordinal: Types.numberToOrdinal(0),
  timestamp: 0,
}

const makeMessageCommon = {
  ...makeMessageMinimum,
  deviceName: '',
  deviceRevokedAt: null,
  deviceType: 'mobile',
  errorReason: null,
  hasBeenEdited: false,
  outboxID: Types.stringToOutboxID(''),
}

const makeMessageExplodable = {
  exploded: false,
  explodedBy: '',
  exploding: false,
  explodingTime: Date.now(),
  explodingUnreadable: false,
}

export const howLongBetweenTimestampsMs: number = 1000 * 60 * 15

export const makeMessagePlaceholder: I.RecordFactory<MessageTypes._MessagePlaceholder> = I.Record({
  ...makeMessageCommon,
  type: 'placeholder',
})

export const makeMessageDeleted: I.RecordFactory<MessageTypes._MessageDeleted> = I.Record({
  ...makeMessageCommon,
  type: 'deleted',
})

export const makeMessageText: I.RecordFactory<MessageTypes._MessageText> = I.Record({
  ...makeMessageCommon,
  ...makeMessageExplodable,
  mentionsAt: I.Set(),
  mentionsChannel: 'none',
  mentionsChannelName: I.Map(),
  reactions: I.Map(),
  submitState: null,
  text: new HiddenString(''),
  type: 'text',
})

export const makeMessageAttachment: I.RecordFactory<MessageTypes._MessageAttachment> = I.Record({
  ...makeMessageCommon,
  ...makeMessageExplodable,
  attachmentType: 'file',
  downloadPath: null,
  fileName: '',
  fileSize: 0,
  fileType: '',
  fileURL: '',
  fileURLCached: false,
  inlineVideoPlayable: false,
  previewHeight: 0,
  previewTransferState: null,
  previewURL: '',
  previewWidth: 0,
  reactions: I.Map(),
  showPlayButton: false,
  submitState: null,
  title: '',
  transferProgress: 0,
  transferState: null,
  type: 'attachment',
  videoDuration: null,
})

export const makeChatRequestInfo: I.RecordFactory<MessageTypes._ChatRequestInfo> = I.Record({
  amount: '',
  amountDescription: '',
  asset: 'native',
  currencyCode: '',
  type: 'requestInfo',
})

export const makeMessageRequestPayment: I.RecordFactory<MessageTypes._MessageRequestPayment> = I.Record({
  ...makeMessageCommon,
  note: new HiddenString(''),
  reactions: I.Map(),
  requestID: '',
  requestInfo: null,
  type: 'requestPayment',
})

export const makeChatPaymentInfo: I.RecordFactory<MessageTypes._ChatPaymentInfo> = I.Record({
  accountID: WalletTypes.noAccountID,
  amountDescription: '',
  delta: 'none',
  note: new HiddenString(''),
  paymentID: WalletTypes.noPaymentID,
  status: 'none',
  statusDescription: '',
  type: 'paymentInfo',
  worth: '',
})

export const makeMessageSendPayment: I.RecordFactory<MessageTypes._MessageSendPayment> = I.Record({
  ...makeMessageCommon,
  paymentInfo: null,
  reactions: I.Map(),
  type: 'sendPayment',
})

const makeMessageSystemJoined: I.RecordFactory<MessageTypes._MessageSystemJoined> = I.Record({
  ...makeMessageMinimum,
  reactions: I.Map(),
  type: 'systemJoined',
})

const makeMessageSystemLeft: I.RecordFactory<MessageTypes._MessageSystemLeft> = I.Record({
  ...makeMessageMinimum,
  reactions: I.Map(),
  type: 'systemLeft',
})

const makeMessageSystemAddedToTeam: I.RecordFactory<MessageTypes._MessageSystemAddedToTeam> = I.Record({
  ...makeMessageMinimum,
  addee: '',
  adder: '',
  isAdmin: false,
  reactions: I.Map(),
  team: '',
  type: 'systemAddedToTeam',
})

const makeMessageSystemInviteAccepted: I.RecordFactory<MessageTypes._MessageSystemInviteAccepted> = I.Record({
  ...makeMessageMinimum,
  adder: '',
  author: '[Keybase]',
  inviteType: 'none',
  invitee: '',
  inviter: '',
  reactions: I.Map(),
  team: '',
  type: 'systemInviteAccepted',
})

const makeMessageSystemSimpleToComplex: I.RecordFactory<
  MessageTypes._MessageSystemSimpleToComplex
> = I.Record({
  ...makeMessageMinimum,
  reactions: I.Map(),
  team: '',
  type: 'systemSimpleToComplex',
})

const makeMessageSystemText: I.RecordFactory<MessageTypes._MessageSystemText> = I.Record({
  ...makeMessageMinimum,
  reactions: I.Map(),
  text: new HiddenString(''),
  type: 'systemText',
})

const makeMessageSystemGitPush: I.RecordFactory<MessageTypes._MessageSystemGitPush> = I.Record({
  ...makeMessageMinimum,
  pushType: 0,
  pusher: '',
  reactions: I.Map(),
  refs: [],
  repo: '',
  repoID: '',
  team: '',
  type: 'systemGitPush',
})

const makeMessageSetDescription: I.RecordFactory<MessageTypes._MessageSetDescription> = I.Record({
  ...makeMessageMinimum,
  newDescription: new HiddenString(''),
  reactions: I.Map(),
  type: 'setDescription',
})

const makeMessageSetChannelname: I.RecordFactory<MessageTypes._MessageSetChannelname> = I.Record({
  ...makeMessageMinimum,
  newChannelname: '',
  reactions: I.Map(),
  type: 'setChannelname',
})

export const makeReaction: I.RecordFactory<MessageTypes._Reaction> = I.Record({
  timestamp: 0,
  username: '',
})

export const uiRequestInfoToChatRequestInfo = (
  r: ?RPCChatTypes.UIRequestInfo
): ?MessageTypes.ChatRequestInfo => {
  if (!r) {
    return null
  }
  let asset = 'native'
  let currencyCode = ''
  if (!(r.asset || r.currency)) {
    logger.error('Received UIRequestInfo with no asset or currency code')
    return null
  } else if (r.asset && r.asset.type !== 'native') {
    asset = WalletConstants.makeAssetDescription({
      code: r.asset.code,
      issuerAccountID: WalletTypes.stringToAccountID(r.asset.issuer),
    })
  } else if (r.currency) {
    asset = 'currency'
    currencyCode = r.currency
  }
  return makeChatRequestInfo({
    amount: r.amount,
    amountDescription: r.amountDescription,
    asset,
    currencyCode,
  })
}

export const uiPaymentInfoToChatPaymentInfo = (
  p: ?RPCChatTypes.UIPaymentInfo
): ?MessageTypes.ChatPaymentInfo => {
  if (!p) {
    return null
  }
  return makeChatPaymentInfo({
    accountID: p.accountID ? WalletTypes.stringToAccountID(p.accountID) : WalletTypes.noAccountID,
    amountDescription: p.amountDescription,
    delta: WalletConstants.balanceDeltaToString[p.delta],
    note: new HiddenString(p.note),
    paymentID: WalletTypes.rpcPaymentIDToPaymentID(p.paymentID),
    status: WalletConstants.statusSimplifiedToString[p.status],
    statusDescription: p.statusDescription,
    worth: p.worth,
  })
}

export const reactionMapToReactions = (r: RPCChatTypes.ReactionMap): MessageTypes.Reactions => {
  if (!r.reactions) {
    return I.Map()
  }
  return I.Map(
    Object.keys(r.reactions).reduce((res, emoji) => {
      if (r.reactions[emoji]) {
        res[emoji] = I.Set(
          Object.keys(r.reactions[emoji]).map(username =>
            makeReaction({
              timestamp: r.reactions[emoji][username].ctime,
              username,
            })
          )
        )
      }
      return res
    }, {})
  )
}

const channelMentionToMentionsChannel = (channelMention: RPCChatTypes.ChannelMention) => {
  switch (channelMention) {
    case RPCChatTypes.remoteChannelMention.all:
      return 'all'
    case RPCChatTypes.remoteChannelMention.here:
      return 'here'
    default:
      return 'none'
  }
}

export const uiMessageEditToMessage = (
  edit: RPCChatTypes.MessageEdit,
  valid: RPCChatTypes.UIMessageValid
) => {
  const text = new HiddenString(edit.body || '')

  const mentionsAt = I.Set(valid.atMentions || [])
  const mentionsChannel = channelMentionToMentionsChannel(valid.channelMention)
  const mentionsChannelName = I.Map(
    (valid.channelNameMentions || []).map(men => [men.name, Types.stringToConversationIDKey(men.convID)])
  )

  return {
    mentionsAt,
    mentionsChannel,
    mentionsChannelName,
    messageID: edit.messageID,
    text,
  }
}

const uiMessageToSystemMessage = (minimum, body): ?Types.Message => {
  switch (body.systemType) {
    case RPCChatTypes.localMessageSystemType.addedtoteam: {
      // TODO @mikem admins is always empty?
      const {adder = '', addee = '', team = '', admins} = body.addedtoteam || {}
      const isAdmin = (admins || []).includes(minimum.author)
      return makeMessageSystemAddedToTeam({
        ...minimum,
        addee,
        adder,
        isAdmin,
        team,
      })
    }

    case RPCChatTypes.localMessageSystemType.inviteaddedtoteam: {
      const inviteaddedtoteam = body.inviteaddedtoteam || {}
      const invitee = inviteaddedtoteam.invitee || 'someone'
      const adder = inviteaddedtoteam.adder || 'someone'
      const inviter = inviteaddedtoteam.inviter || 'someone'
      const team = inviteaddedtoteam.team || '???'
      const iType = inviteaddedtoteam.inviteType || RPCTypes.teamsTeamInviteCategory.unknown
      let inviteType
      switch (iType) {
        case RPCTypes.teamsTeamInviteCategory.unknown:
          inviteType = 'unknown'
          break
        case RPCTypes.teamsTeamInviteCategory.none:
          inviteType = 'none'
          break
        case RPCTypes.teamsTeamInviteCategory.keybase:
          inviteType = 'keybase'
          break
        case RPCTypes.teamsTeamInviteCategory.email:
          inviteType = 'email'
          break
        case RPCTypes.teamsTeamInviteCategory.sbs:
          inviteType = 'sbs'
          break
        case RPCTypes.teamsTeamInviteCategory.seitan:
          inviteType = 'text'
          break
        default:
          /*::
          // $FlowIssue flow gets confused about this switch statement
      declare var ifFlowErrorsHereItsCauseYouDidntHandleAllTypesAbove: (a: empty) => any
      ifFlowErrorsHereItsCauseYouDidntHandleAllTypesAbove(iType);
      */
          inviteType = 'unknown'
          break
      }
      return makeMessageSystemInviteAccepted({
        ...minimum,
        adder,
        inviteType,
        invitee,
        inviter,
        team,
      })
    }
    case RPCChatTypes.localMessageSystemType.complexteam: {
      const {team = ''} = body.complexteam || {}
      return makeMessageSystemSimpleToComplex({
        ...minimum,
        team,
      })
    }
    case RPCChatTypes.localMessageSystemType.createteam: {
      const {team = '???', creator = '????'} = body.createteam || {}
      return makeMessageSystemText({
        text: new HiddenString(`${creator} created a new team ${team}.`),
        ...minimum,
      })
    }
    case RPCChatTypes.localMessageSystemType.gitpush: {
      const {team = '???', pushType = 0, pusher = '???', repoName: repo = '???', repoID = '???', refs} =
        body.gitpush || {}
      return makeMessageSystemGitPush({
        ...minimum,
        pushType,
        pusher,
        refs: refs || [],
        repo,
        repoID,
        team,
      })
    }
    case RPCChatTypes.localMessageSystemType.changeavatar: {
      const {user = '???'} = body.changeavatar || {}
      return makeMessageSystemText({
        text: new HiddenString(`${user} changed team avatar`),
        ...minimum,
      })
    }
    default:
      /*::
      declare var ifFlowErrorsHereItsCauseYouDidntHandleAllTypesAbove: (a: empty) => any
      ifFlowErrorsHereItsCauseYouDidntHandleAllTypesAbove(body.systemType);
      */
      return null
  }
}

const maxAttachmentPreviewSize = 320
const clampAttachmentPreviewSize = ({width = 0, height = 0}) =>
  height > width
    ? {
        height: clamp(height || 0, 0, maxAttachmentPreviewSize),
        width: (clamp(height || 0, 0, maxAttachmentPreviewSize) * width) / (height || 1),
      }
    : {
        height: (clamp(width || 0, 0, maxAttachmentPreviewSize) * height) / (width || 1),
        width: clamp(width || 0, 0, maxAttachmentPreviewSize),
      }

export const isVideoAttachment = (message: Types.MessageAttachment) => message.fileType.startsWith('video')

export const previewSpecs = (preview: ?RPCChatTypes.AssetMetadata, full: ?RPCChatTypes.AssetMetadata) => {
  const res = {
    height: 0,
    width: 0,
    attachmentType: 'file',
    showPlayButton: false,
  }
  if (!preview) {
    return res
  }
  if (preview.assetType === RPCChatTypes.localAssetMetadataType.image && preview.image) {
    const wh = clampAttachmentPreviewSize(preview.image)
    res.height = wh.height
    res.width = wh.width
    res.attachmentType = 'image'
    // full is a video but preview is an image?
    if (full && full.assetType === RPCChatTypes.localAssetMetadataType.video) {
      res.showPlayButton = true
    }
  } else if (preview.assetType === RPCChatTypes.localAssetMetadataType.video && preview.video) {
    const wh = clampAttachmentPreviewSize(preview.video)
    res.height = wh.height
    res.width = wh.width
    res.attachmentType = 'image'
  }
  return res
}

const validUIMessagetoMessage = (
  conversationIDKey: Types.ConversationIDKey,
  uiMessage: RPCChatTypes.UIMessage,
  m: RPCChatTypes.UIMessageValid
) => {
  const minimum = {
    author: m.senderUsername,
    conversationIDKey,
    id: Types.numberToMessageID(m.messageID),
    ordinal: Types.numberToOrdinal(m.messageID),
    timestamp: m.ctime,
  }
  const common = {
    ...minimum,
    deviceName: m.senderDeviceName,
    deviceRevokedAt: m.senderDeviceRevokedAt,
    deviceType: DeviceTypes.stringToDeviceType(m.senderDeviceType),
    outboxID: m.outboxID ? Types.stringToOutboxID(m.outboxID) : null,
    reactions: reactionMapToReactions(m.reactions),
  }
  const explodable = {
    exploded: m.isEphemeralExpired,
    explodedBy: m.explodedBy || '',
    exploding: m.isEphemeral,
    explodingTime: m.etime,
  }

  if (m.isEphemeralExpired) {
    // This message already exploded. Make it an empty text message.
    return makeMessageText({...common, ...explodable})
  }

  switch (m.messageBody.messageType) {
    case RPCChatTypes.commonMessageType.text:
      const rawText: string = m.messageBody.text?.body ?? ''
      return makeMessageText({
        ...common,
        ...explodable,
        hasBeenEdited: m.superseded,
        mentionsAt: I.Set(m.atMentions || []),
        mentionsChannel: channelMentionToMentionsChannel(m.channelMention),
        mentionsChannelName: I.Map(
          (m.channelNameMentions || []).map(men => [men.name, Types.stringToConversationIDKey(men.convID)])
        ),
        text: new HiddenString(rawText),
      })
    case RPCChatTypes.commonMessageType.attachmentuploaded: // fallthrough
    case RPCChatTypes.commonMessageType.attachment: {
      // The attachment flow is currently pretty complicated. We'll have core do more of this so it'll be simpler but for now
      // 1. On thread load we only get attachment type. It'll have full data
      // 2. On incoming we get attachment first (placeholder), then we get the full data (attachmentuploaded)
      // 3. When we send we place a pending attachment, then get the real attachment then attachmentuploaded
      // We treat all these like a pending text, so any data-less thing will have no message id and map to the same ordinal
      let attachment = {}
      let preview: ?RPCChatTypes.Asset
      let full: ?RPCChatTypes.Asset
      let transferState = null

      if (m.messageBody.messageType === RPCChatTypes.commonMessageType.attachment) {
        attachment = m.messageBody.attachment || {}
        preview =
          attachment.preview ||
          (attachment.previews && attachment.previews.length ? attachment.previews[0] : null)
        full = attachment.object
        if (!attachment.uploaded) {
          transferState = 'remoteUploading'
        }
      } else if (m.messageBody.messageType === RPCChatTypes.commonMessageType.attachmentuploaded) {
        attachment = m.messageBody.attachmentuploaded || {}
        preview = attachment.previews && attachment.previews.length ? attachment.previews[0] : null
        full = attachment.object
        transferState = null
      }
      const {filename, title, size} = attachment.object

      const pre = previewSpecs(preview && preview.metadata, full && full.metadata)
      let previewURL = ''
      let fileURL = ''
      let fileType = ''
      let fileURLCached = false
      let videoDuration = null
      let inlineVideoPlayable = false
      if (m.assetUrlInfo) {
        previewURL = m.assetUrlInfo.previewUrl
        fileURL = m.assetUrlInfo.fullUrl
        fileType = m.assetUrlInfo.mimeType
        fileURLCached = m.assetUrlInfo.fullUrlCached
        videoDuration = m.assetUrlInfo.videoDuration
        inlineVideoPlayable = m.assetUrlInfo.inlineVideoPlayable
      }

      return makeMessageAttachment({
        ...common,
        ...explodable,
        attachmentType: pre.attachmentType,
        fileName: filename,
        fileSize: size,
        fileType,
        fileURL,
        fileURLCached,
        inlineVideoPlayable,
        previewHeight: pre.height,
        previewURL,
        previewWidth: pre.width,
        showPlayButton: pre.showPlayButton,
        title,
        transferState,
        videoDuration,
      })
    }
    case RPCChatTypes.commonMessageType.join:
      return makeMessageSystemJoined(minimum)
    case RPCChatTypes.commonMessageType.leave:
      return makeMessageSystemLeft(minimum)
    case RPCChatTypes.commonMessageType.system:
      return m.messageBody.system ? uiMessageToSystemMessage(minimum, m.messageBody.system) : null
    case RPCChatTypes.commonMessageType.headline:
      return m.messageBody.headline
        ? makeMessageSetDescription({
            ...minimum,
            newDescription: new HiddenString(m.messageBody.headline.headline),
          })
        : null
    case RPCChatTypes.commonMessageType.metadata:
      return m.messageBody.metadata
        ? makeMessageSetChannelname({...minimum, newChannelname: m.messageBody.metadata.conversationTitle})
        : null
    case RPCChatTypes.commonMessageType.sendpayment:
      return m.messageBody.sendpayment
        ? makeMessageSendPayment({
            ...common,
            paymentInfo: uiPaymentInfoToChatPaymentInfo(m.paymentInfo),
          })
        : null
    case RPCChatTypes.commonMessageType.requestpayment:
      return m.messageBody.requestpayment
        ? makeMessageRequestPayment({
            ...common,
            note: new HiddenString(m.messageBody.requestpayment.note),
            requestID: m.messageBody.requestpayment.requestID,
            requestInfo: uiRequestInfoToChatRequestInfo(m.requestInfo),
          })
        : null
    case RPCChatTypes.commonMessageType.none:
      return null
    case RPCChatTypes.commonMessageType.edit:
      return null
    case RPCChatTypes.commonMessageType.delete:
      return null
    case RPCChatTypes.commonMessageType.tlfname:
      return null
    case RPCChatTypes.commonMessageType.deletehistory:
      return null
    default:
      /*::
      // $FlowIssue flow gets confused by the fallthroughs
      declare var ifFlowErrorsHereItsCauseYouDidntHandleAllTypesAbove: (a: empty) => any
      ifFlowErrorsHereItsCauseYouDidntHandleAllTypesAbove(m.messageBody.messageType);
      */
      return null
  }
}

export const rpcErrorToString = (error: RPCChatTypes.OutboxStateError) => {
  switch (error.typ) {
    case RPCChatTypes.localOutboxErrorType.misc:
      return error.message || 'unknown error'
    case RPCChatTypes.localOutboxErrorType.offline:
      return 'disconnected from chat server'
    case RPCChatTypes.localOutboxErrorType.identify:
      return 'proofs failed for recipient user'
    case RPCChatTypes.localOutboxErrorType.toolong:
      return 'message is too long'
    case RPCChatTypes.localOutboxErrorType.duplicate:
      return 'message already sent'
    case RPCChatTypes.localOutboxErrorType.expired:
      return 'took too long to send'
    default:
      return `${error.message || ''} (code: ${error.typ})`
  }
}

const outboxUIMessagetoMessage = (
  state: TypedState,
  conversationIDKey: Types.ConversationIDKey,
  uiMessage: RPCChatTypes.UIMessage,
  o: RPCChatTypes.UIMessageOutbox
) => {
  const errorReason =
    o.state && o.state.state === RPCChatTypes.localOutboxStateType.error && o.state.error
      ? rpcErrorToString(o.state.error)
      : null

  switch (o.messageType) {
    case RPCChatTypes.commonMessageType.attachment:
      const title = o.title
      const fileName = o.filename
      let previewURL = ''
      let pre = previewSpecs(null, null)
      if (o.preview) {
        previewURL =
          o.preview.location &&
          o.preview.location.ltyp === RPCChatTypes.localPreviewLocationTyp.url &&
          o.preview.location.url
            ? o.preview.location.url
            : ''
        const md = o.preview && o.preview.metadata
        const baseMd = o.preview && o.preview.baseMetadata
        pre = previewSpecs(md, baseMd)
      }
      return makePendingAttachmentMessage(
        state,
        conversationIDKey,
        title,
        FsTypes.getLocalPathName(fileName),
        previewURL,
        pre,
        Types.stringToOutboxID(o.outboxID),
        Types.numberToOrdinal(o.ordinal),
        errorReason
      )
    case RPCChatTypes.commonMessageType.text:
      return makeMessageText({
        author: state.config.username || '',
        conversationIDKey,
        deviceName: state.config.deviceName || '',
        deviceType: isMobile ? 'mobile' : 'desktop',
        errorReason,
        ordinal: Types.numberToOrdinal(o.ordinal),
        outboxID: Types.stringToOutboxID(o.outboxID),
        submitState: 'pending',
        text: new HiddenString(o.body),
        timestamp: o.ctime,
      })
  }
}

const placeholderUIMessageToMessage = (
  conversationIDKey: Types.ConversationIDKey,
  uiMessage: RPCChatTypes.UIMessage,
  p: RPCChatTypes.MessageUnboxedPlaceholder
) => {
  return !p.hidden
    ? makeMessagePlaceholder({
        conversationIDKey,
        id: Types.numberToMessageID(p.messageID),
        ordinal: Types.numberToOrdinal(p.messageID),
      })
    : makeMessageDeleted({
        conversationIDKey,
        id: Types.numberToMessageID(p.messageID),
        ordinal: Types.numberToOrdinal(p.messageID),
      })
}

const errorUIMessagetoMessage = (
  conversationIDKey: Types.ConversationIDKey,
  uiMessage: RPCChatTypes.UIMessage,
  o: RPCChatTypes.MessageUnboxedError
) => {
  return makeMessageText({
    author: o.senderUsername,
    conversationIDKey,
    deviceName: o.senderDeviceName,
    deviceType: DeviceTypes.stringToDeviceType(o.senderDeviceType),
    errorReason: o.errMsg,
    exploded: o.isEphemeralExpired,
    exploding: o.isEphemeral,
    explodingUnreadable:
      o.errType === RPCChatTypes.localMessageUnboxedErrorType.ephemeral ||
      o.errType === RPCChatTypes.localMessageUnboxedErrorType.pairwiseMissing,
    id: Types.numberToMessageID(o.messageID),
    ordinal: Types.numberToOrdinal(o.messageID),
    timestamp: o.ctime,
  })
}

export const uiMessageToMessage = (
  state: TypedState,
  conversationIDKey: Types.ConversationIDKey,
  uiMessage: RPCChatTypes.UIMessage
): ?Types.Message => {
  switch (uiMessage.state) {
    case RPCChatTypes.chatUiMessageUnboxedState.valid:
      if (uiMessage.valid) {
        return validUIMessagetoMessage(conversationIDKey, uiMessage, uiMessage.valid)
      }
      return null
    case RPCChatTypes.chatUiMessageUnboxedState.error:
      if (uiMessage.error) {
        return errorUIMessagetoMessage(conversationIDKey, uiMessage, uiMessage.error)
      }
      return null
    case RPCChatTypes.chatUiMessageUnboxedState.outbox:
      if (uiMessage.outbox) {
        return outboxUIMessagetoMessage(state, conversationIDKey, uiMessage, uiMessage.outbox)
      }
      return null
    case RPCChatTypes.chatUiMessageUnboxedState.placeholder:
      if (uiMessage.placeholder) {
        return placeholderUIMessageToMessage(conversationIDKey, uiMessage, uiMessage.placeholder)
      }
      return null
    default:
      /*::
      declare var ifFlowErrorsHereItsCauseYouDidntHandleAllTypesAbove: (a: empty) => any
      ifFlowErrorsHereItsCauseYouDidntHandleAllTypesAbove(uiMessage.state);
      */
      return null
  }
}

export function nextFractionalOrdinal(ord: Types.Ordinal): Types.Ordinal {
  // Mimic what the service does with outbox items
  return Types.numberToOrdinal(Types.ordinalToNumber(ord) + 0.001)
}

export const makePendingTextMessage = (
  state: TypedState,
  conversationIDKey: Types.ConversationIDKey,
  text: HiddenString,
  outboxID: Types.OutboxID,
  explodeTime?: number
) => {
  // we could read the exploding mode for the convo from state here, but that
  // would cause the timer to count down while the message is still pending
  // and probably reset when we get the real message back.

  const lastOrdinal =
    state.chat2.messageOrdinals.get(conversationIDKey, I.List()).last() || Types.numberToOrdinal(0)
  const ordinal = nextFractionalOrdinal(lastOrdinal)

  const explodeInfo = explodeTime ? {exploding: true, explodingTime: Date.now() + explodeTime * 1000} : {}

  return makeMessageText({
    ...explodeInfo,
    author: state.config.username || '',
    conversationIDKey,
    deviceName: '',
    deviceType: isMobile ? 'mobile' : 'desktop',
    id: Types.numberToMessageID(0),
    ordinal,
    outboxID,
    submitState: 'pending',
    text,
    timestamp: Date.now(),
  })
}

export const makePendingAttachmentMessage = (
  state: TypedState,
  conversationIDKey: Types.ConversationIDKey,
  title: string,
  fileName: string,
  previewURL: string,
  previewSpec: Types.PreviewSpec,
  outboxID: Types.OutboxID,
  inOrdinal: ?Types.Ordinal,
  errorReason: ?string,
  explodeTime?: number
) => {
  const lastOrdinal =
    state.chat2.messageOrdinals.get(conversationIDKey, I.List()).last() || Types.numberToOrdinal(0)
  const ordinal = !inOrdinal ? nextFractionalOrdinal(lastOrdinal) : inOrdinal
  const explodeInfo = explodeTime ? {exploding: true, explodingTime: Date.now() + explodeTime * 1000} : {}

  return makeMessageAttachment({
    ...explodeInfo,
    attachmentType: previewSpec.attachmentType,
    author: state.config.username || '',
    conversationIDKey,
    deviceName: '',
    fileName: fileName,
    previewURL: previewURL,
    previewWidth: previewSpec.width,
    previewHeight: previewSpec.height,
    showPlayButton: previewSpec.showPlayButton,
    deviceType: isMobile ? 'mobile' : 'desktop',
    id: Types.numberToMessageID(0),
    ordinal: ordinal,
    outboxID: outboxID,
    errorReason: errorReason,
    submitState: 'pending',
    timestamp: Date.now(),
    title: title,
  })
}

export const getClientPrev = (state: TypedState, conversationIDKey: Types.ConversationIDKey) => {
  let clientPrev

  const mm = state.chat2.messageMap.get(conversationIDKey)
  if (mm) {
    // find last valid messageid we know about
    const goodOrdinal = state.chat2.messageOrdinals.get(conversationIDKey, I.SortedSet()).findLast(o =>
      // $FlowIssue not going to fix this message resolution stuff now, they all have ids that we care about
      mm.getIn([o, 'id'])
    )

    if (goodOrdinal) {
      clientPrev = mm.getIn([goodOrdinal, 'id'])
    }
  }

  return clientPrev || 0
}

const imageFileNameRegex = /[^/]+\.(jpg|png|gif|jpeg|bmp)$/i
export const pathToAttachmentType = (path: string) => (imageFileNameRegex.test(path) ? 'image' : 'file')
export const isSpecialMention = (s: string) => ['here', 'channel', 'everyone'].includes(s)

<<<<<<< HEAD
export const upgradeMessage = (_old: ?Types.Message, m: Types.Message, merge: boolean) => {
  if (merge) {
    if (_old) {
      // $FlowIssue doens't understand mergeWith
      return _old.mergeWith((oldVal, newVal, key) => {
        if (key === 'mentionsAt' || key === 'reactions') {
          return shallowEqual(oldVal, newVal) ? oldVal : newVal
        } else if (key === 'text') {
          return oldVal.stringValue() === newVal.stringValue() ? oldVal : newVal
        }
        return newVal === oldVal ? oldVal : newVal
      }, m)
    }
    return m
  }
  if (!_old) {
    throw new Error('Upgrademessage no merge w/ null')
  }
  const old = _old
=======
export const mergeMessage = (old: ?Types.Message, m: Types.Message) => {
  if (!old) {
    return m
  }

  // $FlowIssue doens't understand mergeWith
  return old.mergeWith((oldVal, newVal, key) => {
    if (key === 'mentionsAt' || key === 'reactions' || key === 'mentionsChannelName') {
      return oldVal.equals(newVal) ? oldVal : newVal
    } else if (key === 'text') {
      return oldVal.stringValue() === newVal.stringValue() ? oldVal : newVal
    }
    return newVal === oldVal ? oldVal : newVal
  }, m)
}

export const upgradeMessage = (old: Types.Message, m: Types.Message) => {
>>>>>>> 2350ac5e
  if (old.type === 'text' && m.type === 'text') {
    return m.withMutations((ret: Types.MessageText) => {
      ret.set('ordinal', old.ordinal)
    })
  }
  if (old.type === 'attachment' && m.type === 'attachment') {
    if (old.submitState === 'pending') {
      // we sent an attachment, service replied
      // with the real message. replace our placeholder but
      // hold on to the ordinal so it doesn't
      // jump in the conversation view
      // hold on to the previewURL so that we
      // don't show the gray box.
      return m.set('ordinal', old.ordinal).set('previewURL', old.previewURL)
    }
    return m.withMutations((ret: Types.MessageAttachment) => {
      // We got an attachment-uploaded message. Hold on to the old ID
      // because that's what the service expects to delete this message
      ret.set('id', old.id)
      ret.set('ordinal', old.ordinal)
      ret.set('downloadPath', old.downloadPath)
      if (old.previewURL && !m.previewURL) {
        ret.set('previewURL', old.previewURL)
      }
      if (old.transferState === 'remoteUploading') {
        ret.set('transferState', null)
      } else {
        ret.set('transferState', old.transferState)
      }
      ret.set('transferProgress', old.transferProgress)
    })
  }
  return m
}

export const enoughTimeBetweenMessages = (
  message: MessageTypes.Message,
  previous: ?MessageTypes.Message
): boolean =>
  Boolean(
    previous &&
      previous.timestamp &&
      message.timestamp &&
      message.timestamp - previous.timestamp > howLongBetweenTimestampsMs
  )

export const messageExplodeDescriptions: Types.MessageExplodeDescription[] = [
  {text: '30 seconds', seconds: 30},
  {text: '5 minutes', seconds: 300},
  {text: '60 minutes', seconds: 3600},
  {text: '6 hours', seconds: 3600 * 6},
  {text: '24 hours', seconds: 86400},
  {text: '3 days', seconds: 86400 * 3},
  {text: '7 days', seconds: 86400 * 7},
  {text: 'Never explode (turn off)', seconds: 0},
].reverse()

// Used to decide whether to show the author wrapper
export const showAuthorMessageTypes = ['attachment', 'requestPayment', 'sendPayment', 'text']

// Used to decide whether to show react button / message menu
export const decoratedMessageTypes: Array<Types.MessageType> = [
  'attachment',
  'text',
  'requestPayment',
  'sendPayment',
  'systemLeft',
]

// Used to decide whether to show the author for sequential messages
export const authorIsCollapsible = (m: Types.Message) =>
  m.type === 'text' || m.type === 'deleted' || m.type === 'attachment'<|MERGE_RESOLUTION|>--- conflicted
+++ resolved
@@ -977,27 +977,6 @@
 export const pathToAttachmentType = (path: string) => (imageFileNameRegex.test(path) ? 'image' : 'file')
 export const isSpecialMention = (s: string) => ['here', 'channel', 'everyone'].includes(s)
 
-<<<<<<< HEAD
-export const upgradeMessage = (_old: ?Types.Message, m: Types.Message, merge: boolean) => {
-  if (merge) {
-    if (_old) {
-      // $FlowIssue doens't understand mergeWith
-      return _old.mergeWith((oldVal, newVal, key) => {
-        if (key === 'mentionsAt' || key === 'reactions') {
-          return shallowEqual(oldVal, newVal) ? oldVal : newVal
-        } else if (key === 'text') {
-          return oldVal.stringValue() === newVal.stringValue() ? oldVal : newVal
-        }
-        return newVal === oldVal ? oldVal : newVal
-      }, m)
-    }
-    return m
-  }
-  if (!_old) {
-    throw new Error('Upgrademessage no merge w/ null')
-  }
-  const old = _old
-=======
 export const mergeMessage = (old: ?Types.Message, m: Types.Message) => {
   if (!old) {
     return m
@@ -1015,7 +994,6 @@
 }
 
 export const upgradeMessage = (old: Types.Message, m: Types.Message) => {
->>>>>>> 2350ac5e
   if (old.type === 'text' && m.type === 'text') {
     return m.withMutations((ret: Types.MessageText) => {
       ret.set('ordinal', old.ordinal)
