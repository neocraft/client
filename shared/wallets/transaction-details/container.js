--- conflicted
+++ resolved
@@ -40,12 +40,8 @@
     onBack: dispatchProps.navigateUp,
     onLoadPaymentDetail: () =>
       dispatchProps._onLoadPaymentDetail(ownProps.routeProps.get('accountID'), tx.id),
-<<<<<<< HEAD
-    publicMemo: tx.publicMemo,
-=======
     publicMemo: tx.publicMemo.stringValue(),
     publicMemoType: tx.publicMemoType,
->>>>>>> 57fb2ec8
     status: tx.statusSimplified,
     statusDetail: tx.statusDetail,
     timestamp: new Date(tx.time),
