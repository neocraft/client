--- conflicted
+++ resolved
@@ -17,13 +17,6 @@
   const recipientUsername = built.toUsername
   const worthDescription = built.worthDescription
 
-<<<<<<< HEAD
-export default compose(
-  connect(mapStateToProps, mapDispatchToProps, mergeProps),
-  // $FlowIssue TODO
-  setDisplayName('Participants')
-)(Participants)
-=======
   return {
     incorrect,
     recipientStellarAddress,
@@ -38,7 +31,7 @@
   onRemoveProfile: () => dispatch(WalletsGen.createSetBuildingTo({to: ''})),
 })
 
-export default compose(connect(mapStateToProps, mapDispatchToProps), setDisplayName('Participants'))(
-  Participants
-)
->>>>>>> 57fb2ec8
+export default compose(
+  connect(mapStateToProps, mapDispatchToProps, (s, d, o) => ({...s, ...d, ...o})),
+  setDisplayName('Participants')
+)(Participants)