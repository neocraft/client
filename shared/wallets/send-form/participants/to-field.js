--- conflicted
+++ resolved
@@ -123,79 +123,6 @@
     }
   }
 
-<<<<<<< HEAD
-  _onChangeStellarRecipient = debounce((to: string) => {
-    this.props.onChangeRecipient(to)
-  }, 1e3)
-
-  render() {
-    let component
-    let rowStyle = null
-
-    // There are a few different ways the participants form can look:
-    // Case 1: A user has been set, so we display their name and avatar
-    // We can only get this case when the recipient is a searched user, not another account.
-    if (this.props.recipientUsername && this.props.recipientType === 'keybaseUser') {
-      component = (
-        <React.Fragment>
-          <Kb.ConnectedNameWithIcon
-            colorFollowing={true}
-            horizontal={true}
-            username={this.props.recipientUsername}
-            avatarStyle={styles.avatar}
-            onClick="tracker"
-          />
-          <Kb.Icon
-            type="iconfont-remove"
-            boxStyle={Kb.iconCastPlatformStyles(styles.keybaseUserRemoveButton)}
-            fontSize={16}
-            color={Styles.globalColors.black_20}
-            onClick={this.onRemoveRecipient}
-          />
-        </React.Fragment>
-      )
-    } else if (this.props.recipientType === 'otherAccount') {
-      if (this.props.accounts.length <= 1 && this.props.onCreateNewAccount) {
-        // Case #2: A user is sending to another account, but has no other accounts. Show a "create new account" button
-        component = (
-          <Kb.Box2 direction="horizontal" centerChildren={true} style={{width: 270}}>
-            <Kb.Button
-              type="Wallet"
-              style={styles.createNewAccountButton}
-              label="Create a new account"
-              onClick={this.props.onCreateNewAccount}
-            />
-          </Kb.Box2>
-        )
-      } else {
-        rowStyle = styles.toAccountRow
-        // Case #3: A user is sending from an account to another account with other accounts. Show a dropdown list of other accounts, in addition to the link existing and create new actions.
-        let items = [
-          <DropdownText key="link-existing" text="Link an existing Stellar account" />,
-          <DropdownText key="create-new" text="Create a new account" />,
-        ]
-
-        if (this.props.accounts.length > 0) {
-          const walletItems = this.props.accounts.map(account => (
-            <DropdownEntry key={account.id} account={account} user={this.props.user} />
-          ))
-          items = walletItems.concat(items)
-        }
-
-        component = (
-          <Kb.Dropdown
-            onChanged={this.onDropdownChange}
-            items={items}
-            style={styles.dropdown}
-            selectedBoxStyle={styles.dropdownSelectedBox}
-            selected={
-              this.props.toAccount ? (
-                <SelectedEntry account={this.props.toAccount} user={this.props.user} />
-              ) : (
-                <DropdownText key="placeholder-select" text="Pick another account" />
-              )
-            }
-=======
   render = () => {
     if (this.props.allAccounts.length <= 1) {
       // A user is sending to another account, but has no other
@@ -207,7 +134,6 @@
             style={styles.createNewAccountButton}
             label="Create a new account"
             onClick={this.props.onCreateNewAccount}
->>>>>>> 462fcd38
           />
         </Kb.Box2>
       )
@@ -229,28 +155,12 @@
     }
 
     return (
-<<<<<<< HEAD
-      <ParticipantsRow
-        heading="To"
-        headingAlignment={this.props.recipientType === 'otherAccount' ? 'Right' : 'Left'}
-        headingStyle={
-          this.props.recipientType === 'stellarPublicKey' && !this.props.recipientUsername
-            ? {alignSelf: 'flex-start'}
-            : {}
-        }
-        dividerColor={
-          this.props.incorrect && this.props.recipientType === 'stellarPublicKey'
-            ? Styles.globalColors.red
-            : ''
-        }
-        style={rowStyle}
-      >
-        {component}
-=======
-      <ParticipantsRow heading="To" headingAlignment="Right">
+      <ParticipantsRow heading="To" headingAlignment="Right" style={styles.toAccountRow}>
         <Kb.Dropdown
           onChanged={this.onAccountDropdownChange}
           items={items}
+          style={styles.dropdown}
+          selectedBoxStyle={styles.dropdownSelectedBox}
           selected={
             this.props.toAccount ? (
               <SelectedEntry account={this.props.toAccount} user={this.props.user} />
@@ -259,7 +169,6 @@
             )
           }
         />
->>>>>>> 462fcd38
       </ParticipantsRow>
     )
   }
@@ -270,18 +179,27 @@
   avatar: {
     marginRight: 8,
   },
-<<<<<<< HEAD
-  createNewAccountButton: Styles.platformStyles({
-    isElectron: {
-      width: 194,
-    },
-  }),
-  dropdownSelectedBox: Styles.platformStyles({
-    isMobile: {minHeight: 32},
-  }),
-  dropdown: Styles.platformStyles({
-    isMobile: {height: 32},
-  }),
+  keybaseUserRemoveButton: {
+    flex: 1,
+    textAlign: 'right',
+    marginRight: Styles.globalMargins.tiny, // consistent with UserInput
+  },
+
+  // ToStellarPublicKey
+  heading: {
+    alignSelf: 'flex-start',
+  },
+  inputBox: {flexGrow: 1},
+  inputInner: {
+    alignItems: 'flex-start',
+  },
+  stellarIcon: {
+    alignSelf: 'flex-start',
+    marginRight: Styles.globalMargins.xxtiny,
+  },
+  input: {
+    padding: 0,
+  },
   errorText: Styles.platformStyles({
     common: {
       color: Styles.globalColors.red,
@@ -291,21 +209,19 @@
       wordWrap: 'break-word',
     },
   }),
-  input: {
-    padding: 0,
-  },
-  inputBox: {flexGrow: 1},
-  inputInner: {
-    alignItems: 'flex-start',
-  },
-=======
->>>>>>> 462fcd38
-  keybaseUserRemoveButton: {
-    flex: 1,
-    textAlign: 'right',
-    marginRight: Styles.globalMargins.tiny, // consistent with UserInput
-  },
-<<<<<<< HEAD
+
+  // ToOtherAccount
+  createNewAccountButton: Styles.platformStyles({
+    isElectron: {
+      width: 194,
+    },
+  }),
+  dropdownSelectedBox: Styles.platformStyles({
+    isMobile: {minHeight: 32},
+  }),
+  dropdown: Styles.platformStyles({
+    isMobile: {height: 32},
+  }),
   toAccountRow: Styles.platformStyles({
     isMobile: {
       height: 40,
@@ -313,40 +229,6 @@
       paddingTop: 4,
     },
   }),
-=======
-
-  // ToStellarPublicKey
-  heading: {
-    alignSelf: 'flex-start',
-  },
-  inputBox: {flexGrow: 1},
-  inputInner: {
-    alignItems: 'flex-start',
-  },
->>>>>>> 462fcd38
-  stellarIcon: {
-    alignSelf: 'flex-start',
-    marginRight: Styles.globalMargins.xxtiny,
-  },
-  input: {
-    padding: 0,
-  },
-  errorText: Styles.platformStyles({
-    common: {
-      color: Styles.globalColors.red,
-      width: '100%',
-    },
-    isElectron: {
-      wordWrap: 'break-word',
-    },
-  }),
-
-  // ToOtherAccount
-  createNewAccountButton: Styles.platformStyles({
-    isElectron: {
-      width: 194,
-    },
-  }),
 })
 
 export type {ToKeybaseUserProps, ToStellarPublicKeyProps}
