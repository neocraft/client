// @flow
import * as React from 'react'
import * as Types from '../../constants/types/wallets'
<<<<<<< HEAD
import {Avatar, Box2, ClickableBox, Divider, Icon, ConnectedUsernames, Markdown} from '../../common-adapters'
=======
import {Avatar, Box2, Button, Divider, Icon, ConnectedUsernames, Markdown} from '../../common-adapters'
>>>>>>> a13e400e
import Text, {type TextType} from '../../common-adapters/text'
import {collapseStyles, globalColors, globalMargins, styleSheetCreate} from '../../styles'
import {formatTimeForStellarTransaction, formatTimeForStellarTransactionDetails} from '../../util/timestamp'

type Role = 'sender' | 'receiver'

type CounterpartyIconProps = {|
  large: boolean,
  counterparty: string,
  counterpartyType: Types.CounterpartyType,
|}

export const CounterpartyIcon = (props: CounterpartyIconProps) => {
  const size = props.large ? 48 : 32
  switch (props.counterpartyType) {
    case 'keybaseUser':
      return <Avatar username={props.counterparty} size={size} />
    case 'stellarPublicKey':
      return <Icon type="icon-placeholder-secret-user-48" style={{height: size, width: size}} />
    case 'account':
      return <Icon type="icon-wallet-add-48" style={{height: size, width: size}} />
    default:
      /*::
      declare var ifFlowErrorsHereItsCauseYouDidntHandleAllActionTypesAbove: (counterpartyType: empty) => any
      ifFlowErrorsHereItsCauseYouDidntHandleAllActionTypesAbove(props.counterpartyType);
      */
      return null
  }
}

type StellarPublicKeyProps = {|
  publicKey: string,
  showFullKey: boolean,
  textType: TextType,
|}

const StellarPublicKey = (props: StellarPublicKeyProps) => {
  const key = props.publicKey
  return (
    <Text type={props.textType} title={key}>
      {props.showFullKey ? key : key.substr(0, 6) + '...' + key.substr(-5)}
    </Text>
  )
}

type CounterpartyTextProps = {|
  large: boolean,
  counterparty: string,
  counterpartyType: Types.CounterpartyType,
  showFullKey: boolean,
  textType?: 'Body' | 'BodySmall' | 'BodySemibold',
  textTypeSemibold?: 'BodySemibold' | 'BodySmallSemibold',
|}

export const CounterpartyText = (props: CounterpartyTextProps) => {
  const textType = props.textType || (props.large ? 'Body' : 'BodySmall')
  const textTypeSemibold = props.textTypeSemibold || (props.large ? 'BodySemibold' : 'BodySmallSemibold')

  switch (props.counterpartyType) {
    case 'keybaseUser':
      return (
        <ConnectedUsernames
          colorFollowing={true}
          colorBroken={true}
          inline={true}
          type={textTypeSemibold}
          usernames={[props.counterparty]}
        />
      )
    case 'stellarPublicKey':
      return (
        <StellarPublicKey
          publicKey={props.counterparty}
          showFullKey={props.showFullKey}
          textType={textType}
        />
      )
    case 'account':
      return props.large ? (
        <Text type={textType}>{props.counterparty}</Text>
      ) : (
        <Text type={'BodySmallItalic'}>{props.counterparty}</Text>
      )
    default:
      /*::
      declare var ifFlowErrorsHereItsCauseYouDidntHandleAllActionTypesAbove: (counterpartyType: empty) => any
      ifFlowErrorsHereItsCauseYouDidntHandleAllActionTypesAbove(props.counterpartyType);
      */
      break
  }
  return null
}

type DetailProps = {|
  large: boolean,
  pending: boolean,
  yourRole: Role,
  counterparty: string,
  counterpartyType: Types.CounterpartyType,
  amountUser: string,
  isXLM: boolean,
|}

const Detail = (props: DetailProps) => {
  const textType = props.large ? 'Body' : 'BodySmall'
  const textTypeSemibold = props.large ? 'BodySemibold' : 'BodySmallSemibold'

  const counterparty = (
    <CounterpartyText
      counterparty={props.counterparty}
      counterpartyType={props.counterpartyType}
      large={props.large}
      showFullKey={false}
      textType={textType}
      textTypeSemibold={textTypeSemibold}
    />
  )
  const amount = props.isXLM ? (
    <Text type={textTypeSemibold}>{props.amountUser}</Text>
  ) : (
    <React.Fragment>
      Lumens worth <Text type={textTypeSemibold}>{props.amountUser}</Text>
    </React.Fragment>
  )

  if (props.counterpartyType === 'account') {
    const verbPhrase = props.pending ? 'Transferring' : 'You transferred'
    if (props.yourRole === 'sender') {
      return (
        <Text type={textType}>
          {verbPhrase} {amount} from this account to {counterparty}.
        </Text>
      )
    }

    return (
      <Text type={textType}>
        {verbPhrase} {amount} from {counterparty} to this account.
      </Text>
    )
  }

  if (props.yourRole === 'sender') {
    const verbPhrase = props.pending ? 'Sending' : 'You sent'
    return (
      <Text type={textType}>
        {verbPhrase} {amount} to {counterparty}.
      </Text>
    )
  }

  const verbPhrase = props.pending ? 'sending' : 'sent you'
  return (
    <Text type={textType}>
      {counterparty} {verbPhrase} {amount}.
    </Text>
  )
}

type AmountXLMProps = {|
  delta: 'increase' | 'decrease',
  yourRole: Role,
  amountXLM: string,
  pending: boolean,
|}

const AmountXLM = (props: AmountXLMProps) => {
  const color = props.pending
    ? globalColors.black_20
    : props.delta === 'decrease'
      ? globalColors.red
      : globalColors.green
  const amount = `${props.amountXLM}`
  return (
    <Text style={{color, textAlign: 'right'}} type="BodyExtrabold">
      {props.delta === 'increase' ? '+ ' : '- '}
      {amount}
    </Text>
  )
}

type TimestampLineProps = {|
  error: string,
  timestamp: Date | null,
  relative: boolean,
|}

export const TimestampLine = (props: TimestampLineProps) => {
  if (props.error) {
    return (
      <Text type="BodySmallError">
        Failed • The Stellar network did not approve this transaction - {props.error}
      </Text>
    )
  }
  if (!props.timestamp) {
    return (
      <Text type="BodySmall">
        {props.relative ? 'Pending' : "The Stellar network hasn't confirmed your transaction."}
      </Text>
    )
  }
  let human
  let tooltip
  if (props.relative) {
    ;({human, tooltip} = formatTimeForStellarTransaction(props.timestamp))
  } else {
    ;({human, tooltip} = formatTimeForStellarTransactionDetails(props.timestamp))
  }
  return (
    <Text title={tooltip} type="BodySmall">
      {human}
    </Text>
  )
}

export type Props = {|
  amountUser: string, // empty if sent with no display currency
  amountXLM: string,
  counterparty: string,
  counterpartyType: Types.CounterpartyType,
  // whether account balance has increased or decreased
  delta: 'increase' | 'decrease',
  large: boolean,
  // Ignored if yourRole is receiver and counterpartyType is
  // stellarPublicKey.
  memo: string,
<<<<<<< HEAD
  // A null timestamp means the transaction is still pending.
  timestamp: Date | null,
  onSelectTransaction: () => void,
  yourRole: Role,
=======

  onCancelPayment?: () => void,
  onRetryPayment?: () => void,
  status: Types.StatusSimplified,
  statusDetail: string,
>>>>>>> a13e400e
|}

export const Transaction = (props: Props) => {
  const pending = !props.timestamp || props.status !== 'completed'
  const showMemo =
    props.large && !(props.yourRole === 'receiver' && props.counterpartyType === 'stellarPublicKey')
  return (
    <Box2 direction="vertical" fullWidth={true}>
<<<<<<< HEAD
      <ClickableBox onClick={props.onSelectTransaction}>
        {pending && (
          <Box2
            direction="vertical"
            fullWidth={true}
            style={{backgroundColor: globalColors.blue5, padding: globalMargins.xtiny}}
          >
            <Text type="BodySmallSemibold">Pending</Text>
          </Box2>
        )}
        <Box2 direction="horizontal" fullWidth={true} style={styles.container}>
          <CounterpartyIcon
            counterparty={props.counterparty}
            counterpartyType={props.counterpartyType}
            large={props.large}
=======
      <Box2
        direction="horizontal"
        fullWidth={true}
        style={collapseStyles([
          styles.container,
          {backgroundColor: pending ? globalColors.blue4 : globalColors.white},
        ])}
      >
        <CounterpartyIcon
          counterparty={props.counterparty}
          counterpartyType={props.counterpartyType}
          large={props.large}
        />
        <Box2 direction="vertical" fullHeight={true} style={styles.rightContainer}>
          <TimestampLine relative={true} timestamp={props.timestamp} error={props.statusDetail} />

          <Detail
            large={props.large}
            pending={pending}
            yourRole={props.yourRole}
            counterparty={props.counterparty}
            counterpartyType={props.counterpartyType}
            amountUser={props.amountUser || props.amountXLM}
            isXLM={!props.amountUser}
          />
          {// TODO: Consolidate memo display code below with
          // chat/conversation/messages/wallet-payment/index.js.
          showMemo && (
            <Box2
              direction="horizontal"
              gap="small"
              fullWidth={true}
              style={{marginTop: globalMargins.xtiny}}
            >
              <Divider vertical={true} style={styles.quoteMarker} />
              <Markdown allowFontScaling={true}>{props.memo}</Markdown>
            </Box2>
          )}
          {(props.onCancelPayment || props.onRetryPayment) && (
            <Box2
              direction="horizontal"
              gap="xtiny"
              fullWidth={true}
              style={{marginTop: globalMargins.xtiny}}
            >
              {props.onRetryPayment && (
                <Button small={true} label="Retry" onClick={() => props.onRetryPayment && props.onRetryPayment()} type="Wallet" />
              )}
              {props.onCancelPayment && (
                <Button small={true} label="Cancel" onClick={() => props.onCancelPayment && props.onCancelPayment()} type="Danger" />
              )}
            </Box2>
          )}
          <AmountXLM
            delta={props.delta}
            pending={pending}
            yourRole={props.yourRole}
            amountXLM={props.amountXLM}
>>>>>>> a13e400e
          />
          <Box2 direction="vertical" fullHeight={true} style={styles.rightContainer}>
            <Timestamp relative={true} timestamp={props.timestamp} />
            <Detail
              large={props.large}
              pending={pending}
              yourRole={props.yourRole}
              counterparty={props.counterparty}
              counterpartyType={props.counterpartyType}
              amountUser={props.amountUser || props.amountXLM}
              isXLM={!props.amountUser}
            />
            {// TODO: Consolidate memo display code below with
            // chat/conversation/messages/wallet-payment/index.js.
            showMemo && (
              <Box2
                direction="horizontal"
                gap="small"
                fullWidth={true}
                style={{marginTop: globalMargins.xtiny}}
              >
                <Divider vertical={true} style={styles.quoteMarker} />
                <Markdown allowFontScaling={true}>{props.memo}</Markdown>
              </Box2>
            )}
            <AmountXLM
              delta={props.delta}
              pending={pending}
              yourRole={props.yourRole}
              amountXLM={props.amountXLM}
            />
          </Box2>
        </Box2>
      </ClickableBox>
    </Box2>
  )
}

const styles = styleSheetCreate({
  container: {
    padding: globalMargins.tiny,
    paddingRight: globalMargins.small,
  },
  quoteMarker: {maxWidth: 3, minWidth: 3},
  rightContainer: {
    flex: 1,
    marginLeft: globalMargins.tiny,
  },
})

export default Transaction<|MERGE_RESOLUTION|>--- conflicted
+++ resolved
@@ -1,13 +1,9 @@
 // @flow
 import * as React from 'react'
 import * as Types from '../../constants/types/wallets'
-<<<<<<< HEAD
 import {Avatar, Box2, ClickableBox, Divider, Icon, ConnectedUsernames, Markdown} from '../../common-adapters'
-=======
-import {Avatar, Box2, Button, Divider, Icon, ConnectedUsernames, Markdown} from '../../common-adapters'
->>>>>>> a13e400e
 import Text, {type TextType} from '../../common-adapters/text'
-import {collapseStyles, globalColors, globalMargins, styleSheetCreate} from '../../styles'
+import {globalColors, globalMargins, styleSheetCreate} from '../../styles'
 import {formatTimeForStellarTransaction, formatTimeForStellarTransactionDetails} from '../../util/timestamp'
 
 type Role = 'sender' | 'receiver'
@@ -233,18 +229,14 @@
   // Ignored if yourRole is receiver and counterpartyType is
   // stellarPublicKey.
   memo: string,
-<<<<<<< HEAD
+  onCancelPayment?: () => void,
+  onRetryPayment?: () => void,
+  onSelectTransaction?: () => void,
+  status: Types.StatusSimplified,
+  statusDetail: string,
   // A null timestamp means the transaction is still pending.
   timestamp: Date | null,
-  onSelectTransaction: () => void,
   yourRole: Role,
-=======
-
-  onCancelPayment?: () => void,
-  onRetryPayment?: () => void,
-  status: Types.StatusSimplified,
-  statusDetail: string,
->>>>>>> a13e400e
 |}
 
 export const Transaction = (props: Props) => {
@@ -253,13 +245,12 @@
     props.large && !(props.yourRole === 'receiver' && props.counterpartyType === 'stellarPublicKey')
   return (
     <Box2 direction="vertical" fullWidth={true}>
-<<<<<<< HEAD
       <ClickableBox onClick={props.onSelectTransaction}>
         {pending && (
           <Box2
             direction="vertical"
             fullWidth={true}
-            style={{backgroundColor: globalColors.blue5, padding: globalMargins.xtiny}}
+            style={styles.pendingBox}
           >
             <Text type="BodySmallSemibold">Pending</Text>
           </Box2>
@@ -269,69 +260,9 @@
             counterparty={props.counterparty}
             counterpartyType={props.counterpartyType}
             large={props.large}
-=======
-      <Box2
-        direction="horizontal"
-        fullWidth={true}
-        style={collapseStyles([
-          styles.container,
-          {backgroundColor: pending ? globalColors.blue4 : globalColors.white},
-        ])}
-      >
-        <CounterpartyIcon
-          counterparty={props.counterparty}
-          counterpartyType={props.counterpartyType}
-          large={props.large}
-        />
-        <Box2 direction="vertical" fullHeight={true} style={styles.rightContainer}>
-          <TimestampLine relative={true} timestamp={props.timestamp} error={props.statusDetail} />
-
-          <Detail
-            large={props.large}
-            pending={pending}
-            yourRole={props.yourRole}
-            counterparty={props.counterparty}
-            counterpartyType={props.counterpartyType}
-            amountUser={props.amountUser || props.amountXLM}
-            isXLM={!props.amountUser}
-          />
-          {// TODO: Consolidate memo display code below with
-          // chat/conversation/messages/wallet-payment/index.js.
-          showMemo && (
-            <Box2
-              direction="horizontal"
-              gap="small"
-              fullWidth={true}
-              style={{marginTop: globalMargins.xtiny}}
-            >
-              <Divider vertical={true} style={styles.quoteMarker} />
-              <Markdown allowFontScaling={true}>{props.memo}</Markdown>
-            </Box2>
-          )}
-          {(props.onCancelPayment || props.onRetryPayment) && (
-            <Box2
-              direction="horizontal"
-              gap="xtiny"
-              fullWidth={true}
-              style={{marginTop: globalMargins.xtiny}}
-            >
-              {props.onRetryPayment && (
-                <Button small={true} label="Retry" onClick={() => props.onRetryPayment && props.onRetryPayment()} type="Wallet" />
-              )}
-              {props.onCancelPayment && (
-                <Button small={true} label="Cancel" onClick={() => props.onCancelPayment && props.onCancelPayment()} type="Danger" />
-              )}
-            </Box2>
-          )}
-          <AmountXLM
-            delta={props.delta}
-            pending={pending}
-            yourRole={props.yourRole}
-            amountXLM={props.amountXLM}
->>>>>>> a13e400e
           />
           <Box2 direction="vertical" fullHeight={true} style={styles.rightContainer}>
-            <Timestamp relative={true} timestamp={props.timestamp} />
+            <TimestampLine error={props.statusDetail} relative={true} timestamp={props.timestamp} />
             <Detail
               large={props.large}
               pending={pending}
@@ -372,6 +303,7 @@
     padding: globalMargins.tiny,
     paddingRight: globalMargins.small,
   },
+  pendingBox: {backgroundColor: globalColors.blue5, padding: globalMargins.xtiny},
   quoteMarker: {maxWidth: 3, minWidth: 3},
   rightContainer: {
     flex: 1,
