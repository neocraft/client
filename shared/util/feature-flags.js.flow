--- conflicted
+++ resolved
@@ -5,11 +5,8 @@
   explodingMessagesEnabled: boolean,
   plansEnabled: boolean,
   walletsEnabled: boolean,
-<<<<<<< HEAD
   newTeamBuildingForChat: boolean,
-=======
   fileWidgetEnabled?: boolean,
->>>>>>> 85691ba3
 |}
 
 declare var ff: FeatureFlags
