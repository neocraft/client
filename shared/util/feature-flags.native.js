// @flow
import type {FeatureFlags} from './feature-flags'
import {featureFlagsOverride} from '../local-debug.native'

let features = featureFlagsOverride && featureFlagsOverride.split(',')

const featureOn = (key: $Keys<FeatureFlags>) => features.includes(key)

const ff: FeatureFlags = {
  admin: __DEV__,
  avatarUploadsEnabled: true,
  explodingMessagesEnabled: true,
  fileWidgetEnabled: false,
  plansEnabled: false,
<<<<<<< HEAD
  walletsEnabled: __DEV__,
  newTeamBuildingForChat: false,
=======
  walletsEnabled: false,
>>>>>>> c082b6a3
}

// load overrides
Object.keys(ff).forEach(k => {
  ff[k] = featureOn(k) || ff[k] || false
})

if (__DEV__) {
  console.log('Features', ff)
}

export default ff<|MERGE_RESOLUTION|>--- conflicted
+++ resolved
@@ -12,12 +12,8 @@
   explodingMessagesEnabled: true,
   fileWidgetEnabled: false,
   plansEnabled: false,
-<<<<<<< HEAD
-  walletsEnabled: __DEV__,
+  walletsEnabled: false,
   newTeamBuildingForChat: false,
-=======
-  walletsEnabled: false,
->>>>>>> c082b6a3
 }
 
 // load overrides
