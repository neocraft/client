--- conflicted
+++ resolved
@@ -32,14 +32,9 @@
       throw new Error('Unknown mapper type. Want a function or a plain object')
     } catch (err) {
       throw new Error(
-<<<<<<< HEAD
         `Missing mock react state for '${options.wrappedComponentName}':
           Known keys: [${Object.keys(state).join(', ')}]
-          Your propProvider is probably missing a key for this connected component. See shared/storybook/README.md for more details.
-=======
-        `In calling propSelector for ${options.wrappedComponentName}:
           Your propProvider is probably missing a key for this connected component. See shared/stories/README.md for more details.
->>>>>>> 4b7a80ec
 
           ${err.toString()}`
       )
