// @flow
import * as Chat2Gen from '../chat2-gen'
import * as ConfigGen from '../config-gen'
import * as Constants from '../../constants/chat2'
import * as I from 'immutable'
import * as KBFSGen from '../kbfs-gen'
import * as NotificationsGen from '../notifications-gen'
import * as RPCChatTypes from '../../constants/types/rpc-chat-gen'
import * as RPCGregorTypes from '../../constants/types/rpc-gregor-gen'
import * as RPCTypes from '../../constants/types/rpc-gen'
import * as RouteTreeGen from '../route-tree-gen'
import * as Saga from '../../util/saga'
import * as SearchConstants from '../../constants/search'
import * as SearchGen from '../search-gen'
import * as TeamsGen from '../teams-gen'
import * as Types from '../../constants/types/chat2'
import * as UsersGen from '../users-gen'
import * as WaitingGen from '../waiting-gen'
import {hasCanPerform, retentionPolicyToServiceRetentionPolicy, teamRoleByEnum} from '../../constants/teams'
import engine from '../../engine'
import logger from '../../logger'
import type {TypedState} from '../../util/container'
import {chatTab} from '../../constants/tabs'
import {isMobile} from '../../constants/platform'
import {getPath} from '../../route-tree'
import {NotifyPopup} from '../../native/notifications'
import {saveAttachmentToCameraRoll, downloadAndShowShareActionSheet} from '../platform-specific'
import {downloadFilePath} from '../../util/file'
import {privateFolderWithUsers, teamFolder} from '../../constants/config'
import flags from '../../util/feature-flags'

// Ask the service to refresh the inbox
const inboxRefresh = (
  action: Chat2Gen.InboxRefreshPayload | Chat2Gen.LeaveConversationPayload,
  state: TypedState
) => {
  const username = state.config.username || ''

  const onUnverified = function({inbox}: RPCChatTypes.ChatUiChatInboxUnverifiedRpcParam) {
    const result: RPCChatTypes.UnverifiedInboxUIItems = JSON.parse(inbox)
    const items: Array<RPCChatTypes.UnverifiedInboxUIItem> = result.items || []
    // We get a subset of meta information from the cache even in the untrusted payload
    const metas = items
      .map(item => Constants.unverifiedInboxUIItemToConversationMeta(item, username))
      .filter(Boolean)
    // Check if some of our existing stored metas might no longer be valid
    const clearExistingMetas =
      action.type === Chat2Gen.inboxRefresh &&
      ['inboxSyncedClear', 'leftAConversation'].includes(action.payload.reason)
    const clearExistingMessages =
      action.type === Chat2Gen.inboxRefresh && action.payload.reason === 'inboxSyncedClear'
    return Saga.put(
      Chat2Gen.createMetasReceived({clearExistingMessages, clearExistingMetas, fromInboxRefresh: true, metas})
    )
  }

  return RPCChatTypes.localGetInboxNonblockLocalRpcSaga({
    incomingCallMap: {'chat.1.chatUi.chatInboxUnverified': onUnverified},
    params: {
      identifyBehavior: RPCTypes.tlfKeysTLFIdentifyBehavior.chatGui,
      maxUnbox: 0,
      query: Constants.makeInboxQuery([]),
      skipUnverified: false,
    },
    waitingKey: Constants.waitingKeyInboxRefresh,
  })
}

// When we get info on a team we need to unbox immediately so we can get the channel names
const requestTeamsUnboxing = (action: Chat2Gen.MetasReceivedPayload) => {
  const conversationIDKeys = action.payload.metas
    .filter(meta => meta.trustedState === 'untrusted' && meta.teamType === 'big' && !meta.channelname)
    .map(meta => meta.conversationIDKey)
  if (conversationIDKeys.length) {
    return Saga.put(
      Chat2Gen.createMetaRequestTrusted({
        conversationIDKeys,
      })
    )
  }
}

// Only get the untrusted conversations out
const untrustedConversationIDKeys = (state: TypedState, ids: Array<Types.ConversationIDKey>) =>
  ids.filter(id => state.chat2.metaMap.getIn([id, 'trustedState'], 'untrusted') === 'untrusted')

// We keep a set of conversations to unbox
let metaQueue = I.OrderedSet()
const queueMetaToRequest = (action: Chat2Gen.MetaNeedsUpdatingPayload, state: TypedState) => {
  const old = metaQueue
  metaQueue = metaQueue.concat(untrustedConversationIDKeys(state, action.payload.conversationIDKeys))
  if (old !== metaQueue) {
    // only unboxMore if something changed
    return Saga.put(Chat2Gen.createMetaHandleQueue())
  } else {
    logger.info('skipping meta queue run, queue unchanged')
  }
}

// Watch the meta queue and take up to 10 items. Choose the last items first since they're likely still visible
const requestMeta = (action: Chat2Gen.MetaHandleQueuePayload, state: TypedState) => {
  const maxToUnboxAtATime = 10
  const maybeUnbox = metaQueue.takeLast(maxToUnboxAtATime)
  metaQueue = metaQueue.skipLast(maxToUnboxAtATime)

  const conversationIDKeys = untrustedConversationIDKeys(state, maybeUnbox.toArray())
  const toUnboxActions = conversationIDKeys.length
    ? [Saga.put(Chat2Gen.createMetaRequestTrusted({conversationIDKeys}))]
    : []
  const unboxSomeMoreActions = metaQueue.size ? [Saga.put(Chat2Gen.createMetaHandleQueue())] : []
  const delayBeforeUnboxingMoreActions =
    toUnboxActions.length && unboxSomeMoreActions.length ? [Saga.call(Saga.delay, 100)] : []

  const nextActions = [...toUnboxActions, ...delayBeforeUnboxingMoreActions, ...unboxSomeMoreActions]

  if (nextActions.length) {
    return Saga.sequentially(nextActions)
  }
}

// Get valid keys that we aren't already loading or have loaded
const rpcMetaRequestConversationIDKeys = (
  action: Chat2Gen.MetaRequestTrustedPayload | Chat2Gen.SelectConversationPayload,
  state: TypedState
) => {
  let keys
  switch (action.type) {
    case Chat2Gen.metaRequestTrusted:
      keys = action.payload.conversationIDKeys
      if (action.payload.force) {
        return keys.filter(Constants.isValidConversationIDKey)
      }
      break
    case Chat2Gen.selectConversation:
      keys = [action.payload.conversationIDKey].filter(Constants.isValidConversationIDKey)
      break
    default:
      /*::
      declare var ifFlowErrorsHereItsCauseYouDidntHandleAllTypesAbove: (a: empty) => any
      ifFlowErrorsHereItsCauseYouDidntHandleAllTypesAbove(action);
      */
      throw new Error('Invalid action passed to unboxRows')
  }
  return Constants.getConversationIDKeyMetasToLoad(keys, state.chat2.metaMap)
}

// We want to unbox rows that have scroll into view
const unboxRows = (
  action: Chat2Gen.MetaRequestTrustedPayload | Chat2Gen.SelectConversationPayload,
  state: TypedState
) => {
  const conversationIDKeys = rpcMetaRequestConversationIDKeys(action, state)
  if (!conversationIDKeys.length) {
    return
  }

  const onUnboxed = function({conv}: RPCChatTypes.ChatUiChatInboxConversationRpcParam) {
    const inboxUIItem: RPCChatTypes.InboxUIItem = JSON.parse(conv)
    // We allow empty conversations now since we create them and they're empty now
    const allowEmpty = action.type === Chat2Gen.selectConversation
    const meta = Constants.inboxUIItemToConversationMeta(inboxUIItem, allowEmpty)
    const actions = []
    if (meta) {
      actions.push(
        Saga.put(
          Chat2Gen.createMetasReceived({
            metas: [meta],
            neverCreate: action.type === Chat2Gen.metaRequestTrusted,
          })
        )
      )
    } else {
      actions.push(
        Saga.put(
          Chat2Gen.createMetaReceivedError({
            conversationIDKey: Types.stringToConversationIDKey(inboxUIItem.convID),
            error: null, // just remove this item, not a real server error
            username: null,
          })
        )
      )
    }

    const infoMap = state.users.infoMap
    let added = false
    // We get some info about users also so update that too
    const usernameToFullname = Object.keys(inboxUIItem.fullNames).reduce((map, username) => {
      if (!infoMap.get(username)) {
        added = true
        map[username] = inboxUIItem.fullNames[username]
      }
      return map
    }, {})
    if (added) {
      actions.push(Saga.put(UsersGen.createUpdateFullnames({usernameToFullname})))
    }
    return Saga.all(actions)
  }

  const onFailed = ({convID, error}: RPCChatTypes.ChatUiChatInboxFailedRpcParam) => {
    const conversationIDKey = Types.conversationIDToKey(convID)
    switch (error.typ) {
      case RPCChatTypes.localConversationErrorType.transient:
        logger.info(
          `onFailed: ignoring transient error for convID: ${conversationIDKey} error: ${error.message}`
        )
        break
      default:
        logger.info(`onFailed: displaying error for convID: ${conversationIDKey} error: ${error.message}`)
        return Saga.call(function*() {
          const state: TypedState = yield Saga.select()
          yield Saga.put(
            Chat2Gen.createMetaReceivedError({
              conversationIDKey: conversationIDKey,
              error,
              username: state.config.username || '',
            })
          )
        })
    }
  }

  const getRows = RPCChatTypes.localGetInboxNonblockLocalRpcSaga({
    incomingCallMap: {
      'chat.1.chatUi.chatInboxConversation': onUnboxed,
      'chat.1.chatUi.chatInboxFailed': onFailed,
      'chat.1.chatUi.chatInboxUnverified': () => {},
    },
    params: {
      identifyBehavior: RPCTypes.tlfKeysTLFIdentifyBehavior.chatGui,
      query: Constants.makeInboxQuery(conversationIDKeys),
      skipUnverified: true,
    },
    waitingKey: Constants.waitingKeyUnboxing(conversationIDKeys[0]),
  })

  return Saga.sequentially([Saga.put(Chat2Gen.createMetaRequestingTrusted({conversationIDKeys})), getRows])
}

// We get an incoming message streamed to us
const onIncomingMessage = (incoming: RPCChatTypes.IncomingMessage, state: TypedState) => {
  const {message: cMsg, convID, displayDesktopNotification, desktopNotificationSnippet} = incoming
  const actions = []

  if (convID && cMsg) {
    const conversationIDKey = Types.conversationIDToKey(convID)
    const message = Constants.uiMessageToMessage(state, conversationIDKey, cMsg)
    if (message) {
      // The attachmentuploaded call is like an 'edit' of an attachment. We get the placeholder, then its replaced by the actual image
      if (
        cMsg.state === RPCChatTypes.chatUiMessageUnboxedState.valid &&
        cMsg.valid &&
        cMsg.valid.messageBody.messageType === RPCChatTypes.commonMessageType.attachmentuploaded &&
        cMsg.valid.messageBody.attachmentuploaded &&
        message.type === 'attachment'
      ) {
        actions.push(
          Chat2Gen.createMessageAttachmentUploaded({
            conversationIDKey,
            message,
            placeholderID: cMsg.valid.messageBody.attachmentuploaded.messageID,
          })
        )
      } else {
        // A normal message
        actions.push(Chat2Gen.createMessagesAdd({context: {type: 'incoming'}, messages: [message]}))
        if (!isMobile && displayDesktopNotification && desktopNotificationSnippet) {
          actions.push(
            Chat2Gen.createDesktopNotification({
              author: message.author,
              body: desktopNotificationSnippet,
              conversationIDKey,
            })
          )
        }
      }
    } else if (cMsg.state === RPCChatTypes.chatUiMessageUnboxedState.valid && cMsg.valid) {
      const valid = cMsg.valid
      const body = valid.messageBody
      logger.info(`Got chat incoming message of messageType: ${body.messageType}`)
      // Types that are mutations
      switch (body.messageType) {
        case RPCChatTypes.commonMessageType.edit:
          if (body.edit) {
            actions.push(
              Chat2Gen.createMessageWasEdited({
                conversationIDKey,
                ...Constants.uiMessageEditToMessage(body.edit, valid),
              })
            )
          }
          break
        case RPCChatTypes.commonMessageType.delete:
          if (body.delete && body.delete.messageIDs) {
            // check if the delete is acting on an exploding message
            const messageIDs = body.delete.messageIDs
            const messages = state.chat2.messageMap.get(conversationIDKey)
            const isExplodeNow =
              !!messages &&
              messageIDs.some(_id => {
                const id = Types.numberToOrdinal(_id)
                const message = messages.get(id) || messages.find(msg => msg.id === id)
                if (
                  message &&
                  (message.type === 'text' || message.type === 'attachment') &&
                  message.exploding
                ) {
                  return true
                }
                return false
              })

            actions.push(
              isExplodeNow
                ? Chat2Gen.createMessagesExploded({
                    conversationIDKey,
                    explodedBy: valid.senderUsername,
                    messageIDs: messageIDs,
                  })
                : Chat2Gen.createMessagesWereDeleted({conversationIDKey, messageIDs})
            )
          }
          break
      }
    }
  }

  // We need to do things and we need to consume the inbox updates that come along with this data
  return [...actions, ...chatActivityToMetasAction(incoming)]
}

// Helper to handle incoming inbox updates that piggy back on various calls
const chatActivityToMetasAction = (payload: ?{+conv?: ?RPCChatTypes.InboxUIItem}) => {
  const conv = payload ? payload.conv : null
  const meta = conv && Constants.inboxUIItemToConversationMeta(conv)
  const conversationIDKey = meta
    ? meta.conversationIDKey
    : conv && Types.stringToConversationIDKey(conv.convID)
  const usernameToFullname = (conv && conv.fullNames) || {}
  // We ignore inbox rows that are ignored/blocked/reported or have no content
  const isADelete =
    conv &&
    ([
      RPCChatTypes.commonConversationStatus.ignored,
      RPCChatTypes.commonConversationStatus.blocked,
      RPCChatTypes.commonConversationStatus.reported,
    ].includes(conv.status) ||
      conv.isEmpty)

  // We want to select a different convo if its cause we ignored/blocked/reported. Otherwise sometimes we get that a convo
  // is empty which we don't want to select something else as sometimes we're in the middle of making it!
  const selectSomethingElse = conv ? !conv.isEmpty : false
  return meta
    ? [
        isADelete
          ? Chat2Gen.createMetaDelete({conversationIDKey: meta.conversationIDKey, selectSomethingElse})
          : Chat2Gen.createMetasReceived({metas: [meta]}),
        UsersGen.createUpdateFullnames({usernameToFullname}),
      ]
    : conversationIDKey && isADelete
      ? [Chat2Gen.createMetaDelete({conversationIDKey, selectSomethingElse})]
      : []
}

// We got errors from the service
const onErrorMessage = (outboxRecords: Array<RPCChatTypes.OutboxRecord>, you: string) => {
  const actions = outboxRecords.reduce((arr, outboxRecord) => {
    const s = outboxRecord.state
    if (s.state === RPCChatTypes.localOutboxStateType.error) {
      const error = s.error

      const conversationIDKey = Types.conversationIDToKey(outboxRecord.convID)
      const outboxID = Types.rpcOutboxIDToOutboxID(outboxRecord.outboxID)

      if (error) {
        // This is temp until fixed by CORE-7112. We get this error but not the call to let us show the red banner
        const reason = Constants.rpcErrorToString(error)
        let tempForceRedBox
        if (error.typ === RPCChatTypes.localOutboxErrorType.identify) {
          // Find out the user who failed identify
          const match = error.message && error.message.match(/"(.*)"/)
          tempForceRedBox = match && match[1]
        }
        arr.push(Chat2Gen.createMessageErrored({conversationIDKey, outboxID, reason}))
        if (tempForceRedBox) {
          arr.push(UsersGen.createUpdateBrokenState({newlyBroken: [tempForceRedBox], newlyFixed: []}))
        }
      }
    }
    return arr
  }, [])

  return actions
}

// Service tells us it's done syncing
const onChatInboxSynced = (syncRes, getState) => {
  const actions = [WaitingGen.createClearWaiting({key: Constants.waitingKeyInboxSyncStarted})]

  switch (syncRes.syncType) {
    // Just clear it all
    case RPCChatTypes.commonSyncInboxResType.clear:
      actions.push(Chat2Gen.createInboxRefresh({reason: 'inboxSyncedClear'}))
      break
    // We're up to date
    case RPCChatTypes.commonSyncInboxResType.current:
      break
    // We got some new messages appended
    case RPCChatTypes.commonSyncInboxResType.incremental: {
      const state: TypedState = getState()
      const selectedConversation = Constants.getSelectedConversation(state)
      const username = state.config.username || ''
      const items = (syncRes.incremental && syncRes.incremental.items) || []
      const metas = items.reduce((arr, i) => {
        const meta = Constants.unverifiedInboxUIItemToConversationMeta(i, username)
        if (meta) {
          if (meta.conversationIDKey === selectedConversation) {
            // First thing load the messages
            actions.unshift(
              Chat2Gen.createMarkConversationsStale({
                conversationIDKeys: [selectedConversation],
                updateType: RPCChatTypes.notifyChatStaleUpdateType.newactivity,
              })
            )
          }
          arr.push(meta)
        }
        return arr
      }, [])
      // Update new untrusted
      if (metas.length) {
        actions.push(Chat2Gen.createMetasReceived({metas}))
      }
      // Unbox items
      actions.push(
        Chat2Gen.createMetaRequestTrusted({
          conversationIDKeys: items.map(i => Types.stringToConversationIDKey(i.convID)),
          force: true,
        })
      )
      break
    }
    default:
      actions.push(Chat2Gen.createInboxRefresh({reason: 'inboxSyncedUnknown'}))
  }
  return actions
}

// Got some new typers
const onChatTypingUpdate = typingUpdates => {
  if (!typingUpdates) {
    return null
  } else {
    const conversationToTypers = I.Map(
      typingUpdates.reduce((arr, u) => {
        arr.push([Types.conversationIDToKey(u.convID), I.Set((u.typers || []).map(t => t.username))])
        return arr
      }, [])
    )
    return [Chat2Gen.createUpdateTypers({conversationToTypers})]
  }
}

const onChatThreadStale = updates => {
  let actions = []
  Object.keys(RPCChatTypes.notifyChatStaleUpdateType).forEach(function(key) {
    const conversationIDKeys = (updates || []).reduce((arr, u) => {
      if (u.updateType === RPCChatTypes.notifyChatStaleUpdateType[key]) {
        arr.push(Types.conversationIDToKey(u.convID))
      }
      return arr
    }, [])
    if (conversationIDKeys.length > 0) {
      logger.info(
        `onChatThreadStale: dispatching thread reload actions for ${
          conversationIDKeys.length
        } convs of type ${key}`
      )
      actions = actions.concat([
        Chat2Gen.createMarkConversationsStale({
          conversationIDKeys,
          updateType: RPCChatTypes.notifyChatStaleUpdateType[key],
        }),
        Chat2Gen.createMetaRequestTrusted({
          conversationIDKeys,
          force: true,
        }),
      ])
    }
  })
  return actions
}

// Some participants are broken/fixed now
const onChatIdentifyUpdate = update => {
  const usernames = update.CanonicalName.split(',')
  const broken = (update.breaks.breaks || []).map(b => b.user.username)
  const newlyBroken = []
  const newlyFixed = []

  usernames.forEach(name => {
    if (broken.includes(name)) {
      newlyBroken.push(name)
    } else {
      newlyFixed.push(name)
    }
  })

  return [UsersGen.createUpdateBrokenState({newlyBroken, newlyFixed})]
}

// Get actions to update messagemap / metamap when retention policy expunge happens
const expungeToActions = (expunge: RPCChatTypes.ExpungeInfo, state: TypedState) => {
  const actions = []
  const meta = !!expunge.conv && Constants.inboxUIItemToConversationMeta(expunge.conv)
  if (meta) {
    actions.push(Chat2Gen.createMetasReceived({fromExpunge: true, metas: [meta]}))
  }
  const conversationIDKey = Types.conversationIDToKey(expunge.convID)
  actions.push(
    Chat2Gen.createMessagesWereDeleted({
      conversationIDKey,
      deletableMessageTypes: Constants.getDeletableByDeleteHistory(state),
      upToMessageID: expunge.expunge.upto,
    })
  )
  return actions
}

// Get actions to update messagemap / metamap when ephemeral messages expire
const ephemeralPurgeToActions = (info: RPCChatTypes.EphemeralPurgeNotifInfo) => {
  const actions = []
  const meta = !!info.conv && Constants.inboxUIItemToConversationMeta(info.conv)
  if (meta) {
    actions.push(Chat2Gen.createMetasReceived({fromEphemeralPurge: true, metas: [meta]}))
  }
  const conversationIDKey = Types.conversationIDToKey(info.convID)
  const messageIDs =
    !!info.msgs &&
    info.msgs.reduce((arr, msg) => {
      const msgID = Constants.getMessageID(msg)
      if (msgID) {
        arr.push(msgID)
      }
      return arr
    }, [])
  !!messageIDs && actions.push(Chat2Gen.createMessagesExploded({conversationIDKey, messageIDs}))
  return actions
}

// Get actions to update the messagemap when reactions are updated
const reactionUpdateToActions = (info: RPCChatTypes.ReactionUpdateNotif) => {
  const conversationIDKey = Types.conversationIDToKey(info.convID)
  if (!info.reactionUpdates || info.reactionUpdates.length === 0) {
    logger.warn(`Got ReactionUpdateNotif with no reactionUpdates for convID=${conversationIDKey}`)
    return null
  }
  const updates = info.reactionUpdates.map(ru => ({
    reactions: Constants.reactionMapToReactions(ru.reactions),
    targetMsgID: ru.targetMsgID,
  }))
  logger.info(`Got ${updates.length} reaction updates for convID=${conversationIDKey}`)
  return [Chat2Gen.createUpdateReactions({conversationIDKey, updates})]
}

// Handle calls that come from the service
const setupEngineListeners = () => {
  engine().setIncomingActionCreators(
    'chat.1.NotifyChat.NewChatActivity',
    (payload: {activity: RPCChatTypes.ChatActivity}, ignore1, ignore2, getState) => {
      const activity: RPCChatTypes.ChatActivity = payload.activity
      logger.info(`Got new chat activity of type: ${activity.activityType}`)
      switch (activity.activityType) {
        case RPCChatTypes.notifyChatChatActivityType.incomingMessage:
          return activity.incomingMessage ? onIncomingMessage(activity.incomingMessage, getState()) : null
        case RPCChatTypes.notifyChatChatActivityType.setStatus:
          return chatActivityToMetasAction(activity.setStatus)
        case RPCChatTypes.notifyChatChatActivityType.readMessage:
          return chatActivityToMetasAction(activity.readMessage)
        case RPCChatTypes.notifyChatChatActivityType.newConversation:
          return chatActivityToMetasAction(activity.newConversation)
        case RPCChatTypes.notifyChatChatActivityType.failedMessage: {
          const failedMessage: ?RPCChatTypes.FailedMessageInfo = activity.failedMessage
          return failedMessage && failedMessage.outboxRecords
            ? onErrorMessage(failedMessage.outboxRecords, getState().config.username || '')
            : null
        }
        case RPCChatTypes.notifyChatChatActivityType.membersUpdate:
          const convID = activity.membersUpdate && activity.membersUpdate.convID
          return convID
            ? [
                Chat2Gen.createMetaRequestTrusted({
                  conversationIDKeys: [Types.conversationIDToKey(convID)],
                  force: true,
                }),
              ]
            : null
        case RPCChatTypes.notifyChatChatActivityType.setAppNotificationSettings:
          const setAppNotificationSettings: ?RPCChatTypes.SetAppNotificationSettingsInfo =
            activity.setAppNotificationSettings
          return setAppNotificationSettings
            ? [
                Chat2Gen.createNotificationSettingsUpdated({
                  conversationIDKey: Types.conversationIDToKey(setAppNotificationSettings.convID),
                  settings: setAppNotificationSettings.settings,
                }),
              ]
            : null
        case RPCChatTypes.notifyChatChatActivityType.teamtype:
          return [Chat2Gen.createInboxRefresh({reason: 'teamTypeChanged'})]
        case RPCChatTypes.notifyChatChatActivityType.expunge:
          return activity.expunge ? expungeToActions(activity.expunge, getState()) : null
        case RPCChatTypes.notifyChatChatActivityType.ephemeralPurge:
          return activity.ephemeralPurge ? ephemeralPurgeToActions(activity.ephemeralPurge) : null
        case RPCChatTypes.notifyChatChatActivityType.reactionUpdate:
          return activity.reactionUpdate ? reactionUpdateToActions(activity.reactionUpdate) : null
        default:
          break
      }
    }
  )

  engine().setIncomingActionCreators(
    'chat.1.NotifyChat.ChatTLFFinalize',
    ({convID}: {convID: RPCChatTypes.ConversationID}) => [
      Chat2Gen.createMetaRequestTrusted({conversationIDKeys: [Types.conversationIDToKey(convID)]}),
    ]
  )

  engine().setIncomingActionCreators(
    'chat.1.NotifyChat.ChatInboxSynced',
    ({syncRes}: RPCChatTypes.NotifyChatChatInboxSyncedRpcParam, ignore1, ignore2, getState) =>
      onChatInboxSynced(syncRes, getState)
  )

  engine().setIncomingActionCreators('chat.1.NotifyChat.ChatInboxSyncStarted', () => [
    WaitingGen.createIncrementWaiting({key: Constants.waitingKeyInboxSyncStarted}),
  ])

  engine().setIncomingActionCreators('chat.1.NotifyChat.ChatInboxStale', () => [
    Chat2Gen.createInboxRefresh({reason: 'inboxStale'}),
  ])

  engine().setIncomingActionCreators(
    'chat.1.NotifyChat.ChatIdentifyUpdate',
    ({update}: RPCChatTypes.NotifyChatChatIdentifyUpdateRpcParam) => onChatIdentifyUpdate(update)
  )

  engine().setIncomingActionCreators(
    'chat.1.NotifyChat.ChatTypingUpdate',
    ({typingUpdates}: RPCChatTypes.NotifyChatChatTypingUpdateRpcParam) => onChatTypingUpdate(typingUpdates)
  )

  engine().setIncomingActionCreators(
    'chat.1.NotifyChat.ChatThreadsStale',
    ({updates}: RPCChatTypes.NotifyChatChatThreadsStaleRpcParam) => onChatThreadStale(updates)
  )

  engine().setIncomingActionCreators(
    'chat.1.NotifyChat.ChatAttachmentUploadProgress',
    ({
      convID,
      outboxID,
      bytesComplete,
      bytesTotal,
    }: RPCChatTypes.NotifyChatChatAttachmentUploadProgressRpcParam) => {
      const conversationIDKey = Types.conversationIDToKey(convID)
      const ratio = bytesComplete / bytesTotal
      return [
        Chat2Gen.createAttachmentUploading({
          conversationIDKey,
          outboxID: Types.rpcOutboxIDToOutboxID(outboxID),
          ratio,
        }),
      ]
    }
  )

  engine().setIncomingActionCreators(
    'chat.1.NotifyChat.ChatAttachmentUploadStart',
    ({convID, outboxID}: RPCChatTypes.NotifyChatChatAttachmentUploadStartRpcParam) => {
      const conversationIDKey = Types.conversationIDToKey(convID)
      return [
        Chat2Gen.createAttachmentUploading({
          conversationIDKey,
          outboxID: Types.rpcOutboxIDToOutboxID(outboxID),
          ratio: 0.01,
        }),
      ]
    }
  )

  engine().setIncomingActionCreators('chat.1.NotifyChat.ChatJoinedConversation', () => [
    Chat2Gen.createInboxRefresh({reason: 'joinedAConversation'}),
  ])
  engine().setIncomingActionCreators('chat.1.NotifyChat.ChatLeftConversation', () => [
    Chat2Gen.createInboxRefresh({reason: 'leftAConversation'}),
  ])
  engine().setIncomingActionCreators('chat.1.NotifyChat.ChatSetConvRetention', update => {
    if (update.conv) {
      return [Chat2Gen.createUpdateConvRetentionPolicy({conv: update.conv})]
    }
    logger.warn(
      'ChatHandler: got NotifyChat.ChatSetConvRetention with no attached InboxUIItem. Forcing update.'
    )
    // force to get the new retention policy
    return [
      Chat2Gen.createMetaRequestTrusted({
        conversationIDKeys: [Types.conversationIDToKey(update.convID)],
        force: true,
      }),
    ]
  })
  engine().setIncomingActionCreators('chat.1.NotifyChat.ChatSetTeamRetention', update => {
    if (update.convs) {
      return [Chat2Gen.createUpdateTeamRetentionPolicy({convs: update.convs})]
    }
    // this is a more serious problem, but we don't need to bug the user about it
    logger.error(
      'ChatHandler: got NotifyChat.ChatSetTeamRetention with no attached InboxUIItems. The local version may be out of date'
    )
  })
  engine().setIncomingActionCreators('chat.1.NotifyChat.ChatSetConvSettings', update => {
    const conversationIDKey = Types.conversationIDToKey(update.convID)
    const newRole =
      update.conv &&
      update.conv.convSettings &&
      update.conv.convSettings.minWriterRoleInfo &&
      update.conv.convSettings.minWriterRoleInfo.role
    const role = newRole && teamRoleByEnum[newRole]
    logger.info(`ChatHandler: got new minWriterRole ${role} for convID ${conversationIDKey}`)
    if (role && role !== 'none') {
      return [Chat2Gen.createSaveMinWriterRole({conversationIDKey, role})]
    }
    logger.warn(
      `ChatHandler: got NotifyChat.ChatSetConvSettings with no valid minWriterRole for convID ${conversationIDKey}. The local version may be out of date.`
    )
  })
}

const loadThreadMessageTypes = Object.keys(RPCChatTypes.commonMessageType).reduce((arr, key) => {
  switch (key) {
    case 'none':
    case 'edit': // daemon filters this out for us so we can ignore
    case 'delete':
    case 'attachmentuploaded':
    case 'reaction':
      break
    default:
      arr.push(RPCChatTypes.commonMessageType[key])
      break
  }

  return arr
}, [])

const reasonToRPCReason = (reason: string): RPCChatTypes.GetThreadReason => {
  switch (reason) {
    case 'push':
      return RPCChatTypes.commonGetThreadReason.push
    case 'foregrounding':
      return RPCChatTypes.commonGetThreadReason.foreground
    default:
      return RPCChatTypes.commonGetThreadReason.general
  }
}

// Load new messages on a thread. We call this when you select a conversation, we get a thread-is-stale notification, or when you scroll up and want more messages
const loadMoreMessages = (
  state: TypedState,
  action:
    | Chat2Gen.SelectConversationPayload
    | Chat2Gen.LoadOlderMessagesDueToScrollPayload
    | Chat2Gen.SetPendingConversationUsersPayload
    | Chat2Gen.MarkConversationsStalePayload
    | Chat2Gen.MetasReceivedPayload
    | Chat2Gen.SetPendingConversationExistingConversationIDKeyPayload
) => {
  // Get the conversationIDKey
  let key = null
  let reason: string = ''

  switch (action.type) {
    case ConfigGen.changedFocus:
      if (!isMobile || !action.payload.appFocused) {
        return
      }
      key = Constants.getSelectedConversation(state)
      reason = 'foregrounding'
      break
    case Chat2Gen.setPendingConversationUsers:
      if (Constants.getSelectedConversation(state) !== Constants.pendingConversationIDKey) {
        return
      }
      reason = 'building a search'
      // we stash the actual preview conversation id key in here
      key = Constants.getResolvedPendingConversationIDKey(state)
      break
    case Chat2Gen.setPendingConversationExistingConversationIDKey:
      if (Constants.getSelectedConversation(state) !== Constants.pendingConversationIDKey) {
        // We're not looking at it so ignore
        return
      }
      reason = 'got search preview conversationidkey'
      key = Constants.getResolvedPendingConversationIDKey(state)
      break
    case Chat2Gen.markConversationsStale:
      key = Constants.getSelectedConversation(state)
      // not mentioned?
      if (action.payload.conversationIDKeys.indexOf(key) === -1) {
        return
      }
      reason = 'got stale'
      break
    case Chat2Gen.selectConversation:
      key = action.payload.conversationIDKey
      reason = action.payload.reason || 'selected'

      if (key === Constants.pendingConversationIDKey) {
        key = Constants.getResolvedPendingConversationIDKey(state)
      }
      break
    case Chat2Gen.metasReceived:
      if (!action.payload.clearExistingMessages) {
        // we didn't clear anything out, we don't need to fetch anything
        return
      }
      key = Constants.getSelectedConversation(state)
      break
    case Chat2Gen.loadOlderMessagesDueToScroll:
      key = action.payload.conversationIDKey
      if (action.payload.conversationIDKey === Constants.pendingConversationIDKey) {
        key = Constants.getResolvedPendingConversationIDKey(state)
      }
      break
    default:
      key = action.payload.conversationIDKey
  }

  if (!key || !Constants.isValidConversationIDKey(key)) {
    logger.info('Load thread bail: no conversationIDKey')
    return
  }

  const conversationIDKey = key

  const conversationID = Types.keyToConversationID(conversationIDKey)
  if (!conversationID) {
    logger.info('Load thread bail: invalid conversationIDKey')
    return
  }

  let numberOfMessagesToLoad
  let isScrollingBack = false

  const meta = Constants.getMeta(state, conversationIDKey)

  if (meta.membershipType === 'youAreReset' || !meta.rekeyers.isEmpty()) {
    logger.info('Load thread bail: we are reset')
    return
  }

  if (action.type === Chat2Gen.loadOlderMessagesDueToScroll) {
    if (!state.chat2.moreToLoadMap.get(conversationIDKey)) {
      logger.info('Load thread bail: scrolling back and at the end')
      return
    }
    isScrollingBack = true
    numberOfMessagesToLoad = Constants.numMessagesOnScrollback
  } else {
    numberOfMessagesToLoad = Constants.numMessagesOnInitialLoad
  }

  logger.info(
    `Load thread: calling rpc convo: ${conversationIDKey} num: ${numberOfMessagesToLoad} reason: ${reason}`
  )

  const loadingKey = Constants.waitingKeyThreadLoad(conversationIDKey)

  let calledClear = false
  const onGotThread = ({thread}: {+thread: ?string}, context: 'full' | 'cached') => {
    if (!thread) {
      return
    }

    const uiMessages: RPCChatTypes.UIMessages = JSON.parse(thread)

    const actions = []

    let shouldClearOthers = false
    if (!isScrollingBack && !calledClear) {
      shouldClearOthers = true
      calledClear = true
    }

    const messages = (uiMessages.messages || []).reduce((arr, m) => {
      const message = conversationIDKey ? Constants.uiMessageToMessage(state, conversationIDKey, m) : null
      if (message) {
        arr.push(message)
      }
      return arr
    }, [])

    const moreToLoad = uiMessages.pagination ? !uiMessages.pagination.last : true
    actions.push(Saga.put(Chat2Gen.createUpdateMoreToLoad({conversationIDKey, moreToLoad})))

    if (messages.length) {
      actions.push(
        Saga.put(
          Chat2Gen.createMessagesAdd({
            context: {conversationIDKey, type: 'threadLoad'},
            messages,
            shouldClearOthers,
          })
        )
      )
    }

    return actions
  }

  return Saga.call(function*() {
    try {
      const results: RPCChatTypes.NonblockFetchRes = yield RPCChatTypes.localGetThreadNonblockRpcSaga({
        incomingCallMap: {
          'chat.1.chatUi.chatThreadCached': p => onGotThread(p, 'cached'),
          'chat.1.chatUi.chatThreadFull': p => onGotThread(p, 'full'),
        },
        params: {
          cbMode: RPCChatTypes.localGetThreadNonblockCbMode.incremental,
          conversationID,
          identifyBehavior: RPCTypes.tlfKeysTLFIdentifyBehavior.chatGui,
          pagination: {
            last: false,
            next: isScrollingBack ? 'deadbeef' : '', // daemon treats this as a boolean essentially. string means to scroll back, null means an initial load
            num: numberOfMessagesToLoad,
            previous: '',
          },
          pgmode: RPCChatTypes.localGetThreadNonblockPgMode.server,
          query: {
            enableDeletePlaceholders: true,
            disableResolveSupersedes: false,
            markAsRead: false,
            messageTypes: loadThreadMessageTypes,
          },
          reason: reasonToRPCReason(reason),
        },
        waitingKey: loadingKey,
      })
      yield Saga.put(
        Chat2Gen.createSetConversationOffline({conversationIDKey, offline: results && results.offline})
      )
    } finally {
      yield Saga.put(WaitingGen.createClearWaiting({key: Constants.waitingKeyPushLoad(conversationIDKey)}))
    }
  })
}

const clearInboxFilter = (
  action: Chat2Gen.SelectConversationPayload | Chat2Gen.MessageSendPayload,
  state: TypedState
) => {
  if (!state.chat2.inboxFilter) {
    return
  }

  if (
    action.type === Chat2Gen.selectConversation &&
    (action.payload.reason === 'inboxFilterArrow' || action.payload.reason === 'inboxFilterChanged')
  ) {
    return
  }

  return Saga.put(Chat2Gen.createSetInboxFilter({filter: ''}))
}

// Show a desktop notification
const desktopNotify = (state: TypedState, action: Chat2Gen.DesktopNotificationPayload) => {
  const {conversationIDKey, author, body} = action.payload
  const meta = Constants.getMeta(state, conversationIDKey)

  if (
    !Constants.isUserActivelyLookingAtThisThread(state, conversationIDKey) &&
    !meta.isMuted // ignore muted convos
  ) {
    logger.info('Sending Chat notification')
    let title = ['small', 'big'].includes(meta.teamType) ? meta.teamname : author
    if (meta.teamType === 'big') {
      title += `#${meta.channelname}`
    }

    return new Promise((resolve, reject) =>
      NotifyPopup(title, {body, sound: state.config.notifySound}, -1, author, resolve, reject)
    )
      .then(() =>
        Saga.sequentially([
          Saga.put(
            Chat2Gen.createSelectConversation({
              conversationIDKey,
              reason: 'desktopNotification',
            })
          ),
          Saga.put(RouteTreeGen.createSwitchTo({path: [chatTab]})),
          Saga.put(ConfigGen.createShowMain()),
        ])
      )
      .catch(_ => {})
  }
}

// Delete a message. We cancel pending messages
const messageDelete = (action: Chat2Gen.MessageDeletePayload, state: TypedState) => {
  const {conversationIDKey, ordinal} = action.payload
  const message = state.chat2.messageMap.getIn([conversationIDKey, ordinal])
  if (!message || (message.type !== 'text' && message.type !== 'attachment')) {
    logger.warn('Deleting non-existant or, non-text non-attachment message')
    logger.debug('Deleting invalid message:', message)
    return
  }

  const meta = state.chat2.metaMap.get(conversationIDKey)
  if (!meta) {
    logger.warn('Deleting message w/ no meta')
    logger.debug('Deleting message w/ no meta', message)
    return
  }

  // We have to cancel pending messages
  if (!message.id) {
    if (message.outboxID) {
      return Saga.sequentially([
        Saga.call(
          RPCChatTypes.localCancelPostRpcPromise,
          {outboxID: Types.outboxIDToRpcOutboxID(message.outboxID)},
          Constants.waitingKeyCancelPost
        ),
        Saga.put(Chat2Gen.createMessagesWereDeleted({conversationIDKey, ordinals: [message.ordinal]})),
      ])
    } else {
      logger.warn('Delete of no message id and no outboxid')
    }
  } else {
    return Saga.call(
      RPCChatTypes.localPostDeleteNonblockRpcPromise,
      {
        clientPrev: 0,
        conversationID: Types.keyToConversationID(conversationIDKey),
        identifyBehavior: RPCTypes.tlfKeysTLFIdentifyBehavior.chatGui,
        outboxID: null,
        supersedes: message.id,
        tlfName: meta.tlfname,
        tlfPublic: false,
      },
      Constants.waitingKeyDeletePost
    )
  }
}

const clearMessageSetEditing = (action: Chat2Gen.MessageEditPayload) =>
  Saga.put(
    Chat2Gen.createMessageSetEditing({
      conversationIDKey: action.payload.conversationIDKey,
      ordinal: null,
    })
  )

// We pass a special flag to tell the service if we're aware of any broken users. This is so we avoid
// accidentally sending into a convo when there should be a red bar but we haven't seen it for some reason
const getIdentifyBehavior = (state: TypedState, conversationIDKey: Types.ConversationIDKey) => {
  const participants = Constants.getMeta(state, conversationIDKey).participants
  const hasBroken = participants.some(p => state.users.infoMap.getIn([p, 'broken']))
  // We send a flag to the daemon depending on if we know about a broken user or not. If not it'll check before sending and show
  // the red banner
  return hasBroken
    ? RPCTypes.tlfKeysTLFIdentifyBehavior.chatGui
    : RPCTypes.tlfKeysTLFIdentifyBehavior.chatGuiStrict
}

const messageReplyPrivately = (state: TypedState, action: Chat2Gen.MessageReplyPrivatelyPayload) => {
  const {sourceConversationIDKey, ordinal} = action.payload
  const message = Constants.getMessage(state, sourceConversationIDKey, ordinal)
  if (!message) {
    logger.warn("Can't find message to reply to", ordinal)
    return
  }

  return Saga.call(function*() {
    const result: RPCChatTypes.NewConversationLocalRes = yield createConversation(
      Chat2Gen.createCreateConversation({participants: [message.author]}),
      state
    )
    const conversationIDKey = Types.conversationIDToKey(result.conv.info.id)
    yield Saga.sequentially([
      Saga.put(Chat2Gen.createSelectConversation({conversationIDKey, reason: 'createdMessagePrivately'})),
      Saga.put(
        Chat2Gen.createMessageSetQuoting({
          ordinal: action.payload.ordinal,
          sourceConversationIDKey: action.payload.sourceConversationIDKey,
          targetConversationIDKey: conversationIDKey,
        })
      ),
    ])
  })
}

const messageEdit = (action: Chat2Gen.MessageEditPayload, state: TypedState) => {
  const {conversationIDKey, text, ordinal} = action.payload
  const message = Constants.getMessage(state, conversationIDKey, ordinal)
  if (!message) {
    logger.warn("Can't find message to edit", ordinal)
    return
  }

  if (message.type === 'text') {
    // Skip if the content is the same
    if (message.text.stringValue() === text.stringValue()) {
      return Saga.put(Chat2Gen.createMessageSetEditing({conversationIDKey, ordinal: null}))
    }

    const meta = Constants.getMeta(state, conversationIDKey)
    const tlfName = meta.tlfname
    const clientPrev = Constants.getClientPrev(state, conversationIDKey)
    // Editing a normal message
    if (message.id) {
      const supersedes = message.id
      const outboxID = Constants.generateOutboxID()

      return Saga.call(
        RPCChatTypes.localPostEditNonblockRpcPromise,
        {
          body: text.stringValue(),
          clientPrev,
          conversationID: Types.keyToConversationID(conversationIDKey),
          identifyBehavior: getIdentifyBehavior(state, conversationIDKey),
          outboxID,
          supersedes,
          tlfName,
          tlfPublic: false,
        },
        Constants.waitingKeyEditPost
      )
    } else {
      // Pending messages need to be cancelled and resent
      if (message.outboxID) {
        return Saga.sequentially([
          Saga.call(
            RPCChatTypes.localCancelPostRpcPromise,
            {
              outboxID: Types.outboxIDToRpcOutboxID(message.outboxID),
            },
            Constants.waitingKeyCancelPost
          ),
          Saga.put(Chat2Gen.createMessagesWereDeleted({conversationIDKey, ordinals: [message.ordinal]})),
          Saga.put(Chat2Gen.createMessageSend({conversationIDKey, text})),
        ])
      } else {
        logger.warn('Editing no id and no outboxid')
      }
    }
  } else {
    logger.warn('Editing non-text message')
  }
}

const messageRetry = (action: Chat2Gen.MessageRetryPayload, state: TypedState) => {
  const {outboxID} = action.payload
  return Saga.call(
    RPCChatTypes.localRetryPostRpcPromise,
    {
      outboxID: Types.outboxIDToRpcOutboxID(outboxID),
    },
    Constants.waitingKeyRetryPost
  )
}

const messageSend = (action: Chat2Gen.MessageSendPayload, state: TypedState) => {
  const {conversationIDKey, text} = action.payload
  const outboxID = Constants.generateOutboxID()
  const meta = Constants.getMeta(state, conversationIDKey)
  const tlfName = meta.tlfname
  const clientPrev = Constants.getClientPrev(state, conversationIDKey)

  // disable sending exploding messages if flag is false
  const ephemeralLifetime = flags.explodingMessagesEnabled
    ? Constants.getConversationExplodingMode(state, conversationIDKey)
    : 0
  const ephemeralData = ephemeralLifetime !== 0 ? {ephemeralLifetime} : {}

  // Inject pending message and make the call

  const addMessage = Saga.put(
    Chat2Gen.createMessagesAdd({
      context: {type: 'sent'},
      messages: [
        Constants.makePendingTextMessage(
          state,
          conversationIDKey,
          text,
          Types.stringToOutboxID(outboxID.toString('hex') || ''), // never null but makes flow happy
          ephemeralLifetime
        ),
      ],
    })
  )

  const postText = Saga.call(
    RPCChatTypes.localPostTextNonblockRpcPromise,
    {
      ...ephemeralData,
      body: text.stringValue(),
      clientPrev,
      conversationID: Types.keyToConversationID(conversationIDKey),
      identifyBehavior: getIdentifyBehavior(state, conversationIDKey),
      outboxID,
      tlfName,
      tlfPublic: false,
    },
    Constants.waitingKeyPost
  )

  // Do some logging to track down the root cause of a bug causing
  // messages to not send. Do this after creating the objects above to
  // narrow down the places where the action can possibly stop.

  logger.info('[MessageSend]', 'non-empty text?', text.stringValue().length > 0)

  return Saga.sequentially([addMessage, postText])
}

const messageSendWithResult = (result, action) => {
  logger.info('[MessageSend] success')
}

const messageSendWithError = (result, action) => {
  logger.info('[MessageSend] error')
}

const previewConversationAfterFindExisting = (
  _fromPreviewConversation,
  action: Chat2Gen.PreviewConversationPayload | Chat2Gen.SetPendingConversationUsersPayload,
  state: TypedState
) => {
  // TODO make a sequentially that uses an object map and not all this array nonsense
  if (!_fromPreviewConversation || _fromPreviewConversation.length !== 4) {
    return
  }
  const results: ?RPCChatTypes.FindConversationsLocalRes = _fromPreviewConversation[2]
  const users: Array<string> = _fromPreviewConversation[3]

  // still looking for this result?
  if (
    // If action.type === Chat2Gen.setPendingConversationUsers, then
    // we know that fromSearch is true and participants is non-empty
    // (see previewConversationFindExisting).
    action.type === Chat2Gen.setPendingConversationUsers &&
    !Constants.getMeta(state, Constants.pendingConversationIDKey)
      .participants.toSet()
      .equals(I.Set(users))
  ) {
    console.log('Ignoring old preview find due to participant mismatch')
    return
  }

  let existingConversationIDKey

  const isTeam =
    action.type === Chat2Gen.previewConversation && (action.payload.teamname || action.payload.channelname)
  if (action.type === Chat2Gen.previewConversation && action.payload.conversationIDKey) {
    existingConversationIDKey = action.payload.conversationIDKey
  } else if (results && results.conversations && results.conversations.length > 0) {
    // Even if we find an existing conversation lets put it into the pending state so its on top always, makes the UX simpler and better to see it selected
    // and allows quoting privately to work nicely
    existingConversationIDKey = Types.conversationIDToKey(results.conversations[0].info.id)

    // If we get a conversationIDKey we don't know about (maybe an empty convo) lets treat it as not being found so we can go through the create flow
    // if it's a team avoid the flow and just preview & select the channel
    if (
      !isTeam &&
      existingConversationIDKey &&
      Constants.getMeta(state, existingConversationIDKey).conversationIDKey === Constants.noConversationIDKey
    ) {
      existingConversationIDKey = Constants.noConversationIDKey
    }
  }

  // If we're previewing a team conversation we want to actually make an rpc call and add it to the inbox
  if (isTeam) {
    if (!existingConversationIDKey || existingConversationIDKey === Constants.noConversationIDKey) {
      throw new Error('Tried to preview a non-existant channel?')
    }
    return Saga.sequentially([
      Saga.call(RPCChatTypes.localPreviewConversationByIDLocalRpcPromise, {
        convID: Types.keyToConversationID(existingConversationIDKey),
      }),
      Saga.put(
        Chat2Gen.createSelectConversation({
          conversationIDKey: existingConversationIDKey,
          reason: 'previewResolved',
        })
      ),
      Saga.put(Chat2Gen.createNavigateToThread()),
    ])
  } else {
    return Saga.sequentially([
      Saga.put(
        Chat2Gen.createSetPendingConversationExistingConversationIDKey({
          conversationIDKey: existingConversationIDKey || Constants.noConversationIDKey,
        })
      ),
      Saga.put(Chat2Gen.createSetPendingConversationUsers({fromSearch: false, users})),
      Saga.put(Chat2Gen.createNavigateToThread()),
    ])
  }
}

// Start a conversation, or select an existing one
const previewConversationFindExisting = (
  action: Chat2Gen.PreviewConversationPayload | Chat2Gen.SetPendingConversationUsersPayload,
  state: TypedState
) => {
  let participants
  let teamname
  let channelname
  let conversationIDKey
  if (action.type === Chat2Gen.previewConversation) {
    participants = action.payload.participants
    teamname = action.payload.teamname
    channelname = action.payload.channelname || 'general'
    conversationIDKey = action.payload.conversationIDKey
  } else if (action.type === Chat2Gen.setPendingConversationUsers) {
    if (!action.payload.fromSearch) {
      return
    }
    participants = action.payload.users
    if (!participants.length) {
      return Saga.put(
        Chat2Gen.createSetPendingConversationExistingConversationIDKey({
          conversationIDKey: Constants.noConversationIDKey,
        })
      )
    }
  }
  const you = state.config.username || ''

  let params
  let users
  let setUsers

  // we handled participants or teams
  if (participants) {
    const toFind = I.Set(participants).add(you)
    params = {tlfName: toFind.join(',')}
    users = I.Set(participants)
      .subtract([you])
      .toArray()
    setUsers = Saga.put(Chat2Gen.createSetPendingConversationUsers({fromSearch: false, users}))
  } else if (teamname) {
    params = {
      membersType: RPCChatTypes.commonConversationMembersType.team,
      tlfName: teamname,
      topicName: channelname,
    }
  } else if (conversationIDKey) {
    // we can skip the call if we have a conversationid already
  } else {
    throw new Error('Start conversation called w/ no participants or teamname')
  }

  const markPendingWaiting = Saga.put(
    Chat2Gen.createSetPendingConversationExistingConversationIDKey({
      conversationIDKey: Constants.pendingWaitingConversationIDKey,
    })
  )

  const makeCall = conversationIDKey
    ? null
    : Saga.call(RPCChatTypes.localFindConversationsLocalRpcPromise, {
        identifyBehavior: RPCTypes.tlfKeysTLFIdentifyBehavior.chatGui,
        membersType: RPCChatTypes.commonConversationMembersType.impteamnative,
        oneChatPerTLF: true,
        topicName: '',
        topicType: RPCChatTypes.commonTopicType.chat,
        visibility: RPCTypes.commonTLFVisibility.private,
        ...params,
      })

  const passUsersDown = Saga.call(() => users)

  return Saga.sequentially([markPendingWaiting, setUsers, makeCall, passUsersDown])
}

const startupInboxLoad = (_, state: TypedState) =>
  state.config.username && Saga.put(Chat2Gen.createInboxRefresh({reason: 'bootstrap'}))

const changeSelectedConversation = (
  action:
    | Chat2Gen.MetasReceivedPayload
    | Chat2Gen.LeaveConversationPayload
    | Chat2Gen.MetaDeletePayload
    | Chat2Gen.MessageSendPayload
    | Chat2Gen.SetPendingModePayload
    | Chat2Gen.AttachmentsUploadPayload
    | Chat2Gen.BlockConversationPayload
    | TeamsGen.LeaveTeamPayload,
  state: TypedState
) => {
  const selected = Constants.getSelectedConversation(state)
  switch (action.type) {
    case Chat2Gen.setPendingMode: {
      if (action.payload.pendingMode !== 'none') {
        return Saga.sequentially([
          Saga.put(
            Chat2Gen.createSelectConversation({
              conversationIDKey: Constants.pendingConversationIDKey,
              reason: 'setPendingMode',
            })
          ),
          Saga.put(navigateToThreadRoute),
        ])
      } else if (action.payload.noneDestination === 'inbox') {
        return Saga.put(Chat2Gen.createNavigateToInbox({findNewConversation: true}))
      } else if (action.payload.noneDestination === 'thread') {
        // don't allow check of isValidConversationIDKey
        return Saga.put(navigateToThreadRoute)
      }
      break
    }
    case Chat2Gen.messageSend: // fallthrough
    case Chat2Gen.attachmentsUpload:
      // Sent into a resolved pending conversation? Select the resolved one
      if (selected === Constants.pendingConversationIDKey) {
        const resolvedPendingConversationIDKey = Constants.getResolvedPendingConversationIDKey(state)
        if (resolvedPendingConversationIDKey !== Constants.noConversationIDKey) {
          return Saga.put(
            Chat2Gen.createSelectConversation({
              conversationIDKey: resolvedPendingConversationIDKey,
              reason: 'sendingToPending',
            })
          )
        }
      }
  }

  if (!isMobile) {
    return _maybeAutoselectNewestConversation(action, state)
  }
}

const _maybeAutoselectNewestConversation = (
  action:
    | Chat2Gen.MetasReceivedPayload
    | Chat2Gen.LeaveConversationPayload
    | Chat2Gen.MetaDeletePayload
    | Chat2Gen.MessageSendPayload
    | Chat2Gen.SetPendingModePayload
    | Chat2Gen.AttachmentsUploadPayload
    | Chat2Gen.BlockConversationPayload
    | Chat2Gen.NavigateToInboxPayload
    | TeamsGen.LeaveTeamPayload,
  state: TypedState
) => {
  const selected = Constants.getSelectedConversation(state)
  if (action.type === Chat2Gen.metaDelete) {
    if (!action.payload.selectSomethingElse) {
      return
    }
    // only do this if we blocked the current conversation
    if (selected !== action.payload.conversationIDKey) {
      return
    }
    // only select something if we're leaving a pending conversation
  } else if (action.type === Chat2Gen.setPendingMode) {
    if (action.payload.pendingMode !== 'none') {
      return
    }
  }

  if (action.type === Chat2Gen.setPendingMode) {
    if (Constants.isValidConversationIDKey(selected)) {
      return
    }
  } else if (
    (action.type === Chat2Gen.leaveConversation || action.type === Chat2Gen.blockConversation) &&
    action.payload.conversationIDKey === selected
  ) {
    // Intentional fall-through -- force select a new one
  } else if (Constants.isValidConversationIDKey(selected)) {
    // Stay with our existing convo if it was not empty or pending
    return
  }

  // If we got here we're auto selecting the newest convo
  const meta = state.chat2.metaMap.maxBy(
    meta =>
      meta.teamType !== 'big' &&
      (action.type !== TeamsGen.leaveTeam || meta.teamname !== action.payload.teamname)
        ? meta.timestamp
        : 0
  )

  if (meta) {
    return Saga.put(
      Chat2Gen.createSelectConversation({
        conversationIDKey: meta.conversationIDKey,
        reason: 'findNewestConversation',
      })
    )
  } else if (action.type === TeamsGen.leaveTeam) {
    // the team we left is the only chat we had
    return Saga.put(
      Chat2Gen.createSelectConversation({
        conversationIDKey: Constants.noConversationIDKey,
        reason: 'clearSelected',
      })
    )
  }
}

const openFolder = (action: Chat2Gen.OpenFolderPayload, state: TypedState) => {
  const meta = Constants.getMeta(state, action.payload.conversationIDKey)
  const path =
    meta.teamType !== 'adhoc'
      ? teamFolder(meta.teamname)
      : privateFolderWithUsers(meta.participants.toArray())
  return Saga.put(KBFSGen.createOpen({path}))
}

const getRecommendations = (
  action: Chat2Gen.SelectConversationPayload | Chat2Gen.SetPendingConversationUsersPayload,
  state: TypedState
) => {
  if (
    action.type === Chat2Gen.selectConversation &&
    action.payload.conversationIDKey !== Constants.pendingConversationIDKey
  ) {
    return
  }

  const meta = Constants.getMeta(state, Constants.pendingConversationIDKey)
  if (meta.participants.isEmpty()) {
    return Saga.put(SearchGen.createSearchSuggestions({searchKey: 'chatSearch'}))
  }
}

const clearSearchResults = (action: SearchGen.UserInputItemsUpdatedPayload) =>
  Saga.put(SearchGen.createClearSearchResults({searchKey: 'chatSearch'}))

const updatePendingParticipants = (
  action: Chat2Gen.SetPendingModePayload | SearchGen.UserInputItemsUpdatedPayload,
  state: TypedState
) => {
  let users
  if (action.type === Chat2Gen.setPendingMode) {
    // Ignore the pendingMode changes other than the clear
    if (action.payload.pendingMode !== 'none') {
      return
    }
    users = []
  } else {
    users = action.payload.userInputItemIds || []
  }

  return Saga.sequentially([
    Saga.put(Chat2Gen.createSetPendingConversationUsers({fromSearch: true, users})),
    Saga.put(SearchGen.createSetUserInputItems({searchKey: 'chatSearch', searchResults: users})),
  ])
}

function* downloadAttachment(fileName: string, conversationIDKey: any, message: any, ordinal: any) {
  try {
    let lastRatioSent = -1 // force the first update to show no matter what
    const onDownloadProgress = ({bytesComplete, bytesTotal}) => {
      const ratio = bytesComplete / bytesTotal
      // Don't spam ourselves with updates
      if (ratio - lastRatioSent > 0.05) {
        lastRatioSent = ratio
        return Saga.put(
          Chat2Gen.createAttachmentLoading({conversationIDKey, isPreview: false, ordinal, ratio})
        )
      }
    }

    yield RPCChatTypes.localDownloadFileAttachmentLocalRpcSaga({
      incomingCallMap: {
        'chat.1.chatUi.chatAttachmentDownloadDone': () => {},
        'chat.1.chatUi.chatAttachmentDownloadProgress': onDownloadProgress,
        'chat.1.chatUi.chatAttachmentDownloadStart': () => {},
      },
      params: {
        conversationID: Types.keyToConversationID(conversationIDKey),
        filename: fileName,
        identifyBehavior: RPCTypes.tlfKeysTLFIdentifyBehavior.chatGui,
        messageID: message.id,
        preview: false,
      },
    })
    yield Saga.put(Chat2Gen.createAttachmentDownloaded({conversationIDKey, ordinal, path: fileName}))
  } catch (e) {}
}

// Download an attachment to your device
function* attachmentDownload(action: Chat2Gen.AttachmentDownloadPayload) {
  const {conversationIDKey, forShare, ordinal} = action.payload
  if (forShare) {
    // We are sharing an attachment on mobile,
    // the reducer handles setting the appropriate
    // flags in this case
    // TODO DESKTOP-6562 refactor this logic
    return
  }
  const state: TypedState = yield Saga.select()
  let message = Constants.getMessage(state, conversationIDKey, ordinal)

  if (!message || message.type !== 'attachment') {
    throw new Error('Trying to download missing / incorrect message?')
  }

  // already downloaded?
  if (message.downloadPath) {
    logger.warn('Attachment already downloaded')
    return
  }

  // Download it
  const destPath = yield Saga.call(downloadFilePath, message.fileName)
  yield Saga.call(downloadAttachment, destPath, conversationIDKey, message, ordinal)
}

function* attachmentPreviewSelect(action: Chat2Gen.AttachmentPreviewSelectPayload) {
  const message = action.payload.message
  if (Constants.isVideoAttachment(message)) {
<<<<<<< HEAD
    // Start up the fullscreen video view only on iOS, and only if we have the file downloaded
    if (isMobile) {
      yield Saga.put(
        RouteTreeGen.createNavigateAppend({
          path: [
            {
              props: {conversationIDKey: message.conversationIDKey, ordinal: message.ordinal},
              selected: 'attachmentVideoFullscreen',
            },
          ],
        })
      )
      // If we are on desktop, or if we are on mobile and we haven't downloaded the video, let's do that
      // here
    } else if (!isMobile || !message.fileURLCached) {
      yield Saga.put(
        Chat2Gen.createAttachmentDownload({
          conversationIDKey: message.conversationIDKey,
          ordinal: message.ordinal,
        })
      )
    }
    // Otherwise we just do nothing. On Android this is relevant, since the fullscreen viewer just
    // doesn't seem to work there.
=======
    // Start up the fullscreen video view
    yield Saga.put(
      Route.navigateAppend([
        {
          props: {conversationIDKey: message.conversationIDKey, ordinal: message.ordinal},
          selected: 'attachmentVideoFullscreen',
        },
      ])
    )
>>>>>>> 57fb2ec8
  } else {
    yield Saga.put(
      RouteTreeGen.createNavigateAppend({
        path: [
          {
            props: {conversationIDKey: message.conversationIDKey, ordinal: message.ordinal},
            selected: 'attachmentFullscreen',
          },
        ],
      })
    )
  }
}

// Upload an attachment
function* attachmentsUpload(action: Chat2Gen.AttachmentsUploadPayload) {
  const {conversationIDKey, paths, titles} = action.payload
  const state: TypedState = yield Saga.select()

  const meta = state.chat2.metaMap.get(conversationIDKey)
  if (!meta) {
    logger.warn('Missing meta for attachment upload', conversationIDKey)
    return
  }
  const clientPrev = Constants.getClientPrev(state, conversationIDKey)
  // disable sending exploding messages if flag is false
  const ephemeralLifetime = flags.explodingMessagesEnabled
    ? Constants.getConversationExplodingMode(state, conversationIDKey)
    : 0
  const ephemeralData = ephemeralLifetime !== 0 ? {ephemeralLifetime} : {}

  // Post initial messages to get the upload in the outbox, and to also get the outbox IDs
  // These messages will not send until the upload has both been started and completed.
  const messageResults: Array<?RPCChatTypes.PostLocalNonblockRes> = yield Saga.sequentially(
    paths.map(p =>
      Saga.call(
        RPCChatTypes.localPostFileAttachmentMessageLocalNonblockRpcPromise,
        ({
          ...ephemeralData,
          convID: Types.keyToConversationID(conversationIDKey),
          tlfName: meta.tlfname,
          visibility: RPCTypes.commonTLFVisibility.private,
          clientPrev,
          identifyBehavior: getIdentifyBehavior(state, conversationIDKey),
        }: RPCChatTypes.LocalPostFileAttachmentMessageLocalNonblockRpcParam)
      )
    )
  )
  const outboxIDs = messageResults.reduce((obids, r) => {
    if (r) {
      obids.push(r.outboxID)
    }
    return obids
  }, [])
  if (outboxIDs.length === 0) {
    logger.info('all outbox IDs filtered on null results')
    return
  }

  // Make the previews
  const previews: Array<?RPCChatTypes.MakePreviewRes> = yield Saga.sequentially(
    paths.map((filename, i) =>
      Saga.call(
        RPCChatTypes.localMakePreviewRpcPromise,
        ({
          filename,
          outboxID: outboxIDs[i],
        }: RPCChatTypes.LocalMakePreviewRpcParam)
      )
    )
  )

  // Collect preview information
  const previewURLs = previews.map(
    preview =>
      preview &&
      preview.location &&
      preview.location.ltyp === RPCChatTypes.localPreviewLocationTyp.url &&
      preview.location.url
        ? preview.location.url
        : ''
  )
  const previewSpecs = previews.map(preview =>
    Constants.previewSpecs(preview && preview.metadata, preview && preview.baseMetadata)
  )

  let lastOrdinal = null
  const messages = outboxIDs.map((o, i) => {
    const m = Constants.makePendingAttachmentMessage(
      state,
      conversationIDKey,
      titles[i],
      previewURLs[i],
      previewSpecs[i],
      Types.rpcOutboxIDToOutboxID(outboxIDs[i]),
      lastOrdinal,
      null,
      ephemeralLifetime
    )
    lastOrdinal = Constants.nextFractionalOrdinal(m.ordinal)
    return m
  })
  yield Saga.put(
    Chat2Gen.createMessagesAdd({
      context: {type: 'sent'},
      messages,
    })
  )
  yield Saga.sequentially(
    paths.map((path, i) =>
      Saga.call(
        RPCChatTypes.localPostFileAttachmentUploadLocalNonblockRpcPromise,
        ({
          convID: Types.keyToConversationID(conversationIDKey),
          outboxID: outboxIDs[i],
          filename: path,
          title: titles[i],
          metadata: Buffer.from([]),
          callerPreview: previews[i],
          identifyBehavior: getIdentifyBehavior(state, conversationIDKey),
        }: RPCChatTypes.LocalPostFileAttachmentUploadLocalNonblockRpcParam)
      )
    )
  )
}

// Tell service we're typing
const sendTyping = (action: Chat2Gen.SendTypingPayload) => {
  const {conversationIDKey, typing} = action.payload
  return Saga.call(RPCChatTypes.localUpdateTypingRpcPromise, {
    conversationID: Types.keyToConversationID(conversationIDKey),
    typing,
  })
}

// Implicit teams w/ reset users we can invite them back in or chat w/o them
const resetChatWithoutThem = (action: Chat2Gen.ResetChatWithoutThemPayload, state: TypedState) => {
  const {conversationIDKey} = action.payload
  const meta = Constants.getMeta(state, conversationIDKey)
  // remove all bad people
  const goodParticipants = meta.participants.toSet().subtract(meta.resetParticipants)
  return Saga.put(
    Chat2Gen.createPreviewConversation({
      participants: goodParticipants.toArray(),
      reason: 'resetChatWithoutThem',
    })
  )
}

// let them back in after they reset
const resetLetThemIn = (action: Chat2Gen.ResetLetThemInPayload) =>
  Saga.call(RPCChatTypes.localAddTeamMemberAfterResetRpcPromise, {
    convID: Types.keyToConversationID(action.payload.conversationIDKey),
    username: action.payload.username,
  })

const markThreadAsRead = (
  action:
    | Chat2Gen.SelectConversationPayload
    | Chat2Gen.MessagesAddPayload
    | Chat2Gen.MarkInitiallyLoadedThreadAsReadPayload
    | ConfigGen.ChangedFocusPayload
    | RouteTreeGen.Actions,
  state: TypedState
) => {
  const conversationIDKey = Constants.getSelectedConversation(state)

  if (!conversationIDKey) {
    logger.info('marking read bail on no selected conversation')
    return
  }

  if (!state.chat2.metaMap.get(conversationIDKey)) {
    logger.info('marking read bail on not in meta list. preview?')
    return
  }

  if (action.type === Chat2Gen.markInitiallyLoadedThreadAsRead) {
    if (action.payload.conversationIDKey !== conversationIDKey) {
      logger.info('marking read bail on not looking at this thread anymore?')
      return
    }
  }

  if (!Constants.isUserActivelyLookingAtThisThread(state, conversationIDKey)) {
    logger.info('marking read bail on not looking at this thread')
    return
  }

  let message
  const mmap = state.chat2.messageMap.get(conversationIDKey)
  if (mmap) {
    const ordinals = Constants.getMessageOrdinals(state, conversationIDKey)
    const ordinal = ordinals.findLast(o => {
      const m = mmap.get(o)
      return m && !!m.id
    })
    message = mmap.get(ordinal)
  }

  if (!message) {
    logger.info('marking read bail on no messages')
    return
  }

  logger.info(`marking read messages ${conversationIDKey} ${message.id}`)
  return Saga.call(RPCChatTypes.localMarkAsReadLocalRpcPromise, {
    conversationID: Types.keyToConversationID(conversationIDKey),
    msgID: message.id,
  })
}

// Delete a message and any older
const deleteMessageHistory = (action: Chat2Gen.MessageDeletePayload, state: TypedState) => {
  const {conversationIDKey} = action.payload
  const meta = Constants.getMeta(state, conversationIDKey)

  if (!meta.tlfname) {
    logger.warn('Deleting message history for non-existent TLF:')
    return
  }

  const param: RPCChatTypes.LocalPostDeleteHistoryByAgeRpcParam = {
    age: 0,
    conversationID: Types.keyToConversationID(conversationIDKey),
    identifyBehavior: RPCTypes.tlfKeysTLFIdentifyBehavior.chatGui,
    tlfName: meta.tlfname,
    tlfPublic: false,
  }
  return Saga.call(RPCChatTypes.localPostDeleteHistoryByAgeRpcPromise, param)
}

// Get the rights a user has on certain actions in a team
const loadCanUserPerform = (action: Chat2Gen.SelectConversationPayload, state: TypedState) => {
  const {conversationIDKey} = action.payload
  const meta = Constants.getMeta(state, conversationIDKey)
  const teamname = meta.teamname
  if (!teamname) {
    return
  }
  if (!hasCanPerform(state, teamname)) {
    return Saga.put(TeamsGen.createGetTeamOperations({teamname}))
  }
}

// Helpers to nav you to the right place
const navigateToInbox = (
  action: Chat2Gen.NavigateToInboxPayload | Chat2Gen.LeaveConversationPayload,
  state: TypedState
) => {
  if (action.type === Chat2Gen.leaveConversation && action.payload.dontNavigateToInbox) {
    return
  }
  const actions = [
    Saga.put(
      RouteTreeGen.createNavigateTo({path: [{props: {}, selected: chatTab}, {props: {}, selected: null}]})
    ),
  ]
  if (action.payload.findNewConversation && !isMobile) {
    actions.push(_maybeAutoselectNewestConversation(action, state))
  }
  return Saga.sequentially(actions)
}

// Unchecked version of Chat2Gen.createNavigateToThread() --
// Saga.put() this if you want to select the pending conversation
// (which doesn't count as valid).
const navigateToThreadRoute = RouteTreeGen.createNavigateTo({path: Constants.threadRoute})

const navigateToThread = (action: Chat2Gen.NavigateToThreadPayload, state: TypedState) => {
  if (!Constants.isValidConversationIDKey(state.chat2.selectedConversation)) {
    console.log('Skip nav to thread on invalid conversation')
    return
  }
  return Saga.put(navigateToThreadRoute)
}

const mobileNavigateOnSelect = (action: Chat2Gen.SelectConversationPayload, state: TypedState) => {
  if (Constants.isValidConversationIDKey(action.payload.conversationIDKey)) {
    return Saga.put(navigateToThreadRoute)
  }
}

const mobileChangeSelection = (_: any, state: TypedState) => {
  const routePath = getPath(state.routeTree.routeState)
  const inboxSelected = routePath.size === 1 && routePath.get(0) === chatTab
  if (inboxSelected) {
    return Saga.put(
      Chat2Gen.createSelectConversation({
        conversationIDKey: Constants.noConversationIDKey,
        reason: 'clearSelected',
      })
    )
  }
}

// Native share sheet for attachments
function* mobileMessageAttachmentShare(action: Chat2Gen.MessageAttachmentNativeSharePayload) {
  const {conversationIDKey, ordinal} = action.payload
  let state: TypedState = yield Saga.select()
  let message = Constants.getMessage(state, conversationIDKey, ordinal)
  if (!message || message.type !== 'attachment') {
    throw new Error('Invalid share message')
  }
  if (!message.fileURLCached) {
    yield Saga.put(
      Chat2Gen.createAttachmentDownload({
        conversationIDKey: message.conversationIDKey,
        ordinal: message.ordinal,
      })
    )
  }
  yield Saga.sequentially([
    Saga.put(Chat2Gen.createAttachmentDownload({conversationIDKey, ordinal, forShare: true})),
    Saga.call(downloadAndShowShareActionSheet, message.fileURL, message.fileType),
    Saga.put(Chat2Gen.createAttachmentDownloaded({conversationIDKey, ordinal, forShare: true})),
  ])
}

// Native save to camera roll
function* mobileMessageAttachmentSave(action: Chat2Gen.MessageAttachmentNativeSavePayload) {
  const {conversationIDKey, ordinal} = action.payload
  let state: TypedState = yield Saga.select()
  let message = Constants.getMessage(state, conversationIDKey, ordinal)
  if (!message || message.type !== 'attachment') {
    throw new Error('Invalid share message')
  }
  if (!message.fileURLCached) {
    yield Saga.put(
      Chat2Gen.createAttachmentDownload({
        conversationIDKey: message.conversationIDKey,
        ordinal: message.ordinal,
      })
    )
  }
  try {
    logger.info('Trying to save chat attachment to camera roll')
    yield Saga.call(saveAttachmentToCameraRoll, message.fileURL, message.fileType)
  } catch (err) {
    logger.error('Failed to save attachment: ' + err)
    throw new Error('Failed to save attachment: ' + err)
  }
}

const joinConversation = (action: Chat2Gen.JoinConversationPayload) =>
  Saga.call(
    RPCChatTypes.localJoinConversationByIDLocalRpcPromise,
    {
      convID: Types.keyToConversationID(action.payload.conversationIDKey),
    },
    Constants.waitingKeyJoinConversation
  )

const leaveConversation = (action: Chat2Gen.LeaveConversationPayload) =>
  Saga.call(RPCChatTypes.localLeaveConversationLocalRpcPromise, {
    convID: Types.keyToConversationID(action.payload.conversationIDKey),
  })

const muteConversation = (action: Chat2Gen.MuteConversationPayload) =>
  Saga.call(RPCChatTypes.localSetConversationStatusLocalRpcPromise, {
    conversationID: Types.keyToConversationID(action.payload.conversationIDKey),
    identifyBehavior: RPCTypes.tlfKeysTLFIdentifyBehavior.chatGui,
    status: action.payload.muted
      ? RPCChatTypes.commonConversationStatus.muted
      : RPCChatTypes.commonConversationStatus.unfiled,
  })

const updateNotificationSettings = (action: Chat2Gen.UpdateNotificationSettingsPayload) =>
  Saga.call(RPCChatTypes.localSetAppNotificationSettingsLocalRpcPromise, {
    channelWide: action.payload.notificationsGlobalIgnoreMentions,
    convID: Types.keyToConversationID(action.payload.conversationIDKey),
    settings: [
      {
        deviceType: RPCTypes.commonDeviceType.desktop,
        enabled: action.payload.notificationsDesktop === 'onWhenAtMentioned',
        kind: RPCChatTypes.commonNotificationKind.atmention,
      },
      {
        deviceType: RPCTypes.commonDeviceType.desktop,
        enabled: action.payload.notificationsDesktop === 'onAnyActivity',
        kind: RPCChatTypes.commonNotificationKind.generic,
      },
      {
        deviceType: RPCTypes.commonDeviceType.mobile,
        enabled: action.payload.notificationsMobile === 'onWhenAtMentioned',
        kind: RPCChatTypes.commonNotificationKind.atmention,
      },
      {
        deviceType: RPCTypes.commonDeviceType.mobile,
        enabled: action.payload.notificationsMobile === 'onAnyActivity',
        kind: RPCChatTypes.commonNotificationKind.generic,
      },
    ],
  })

const blockConversation = (action: Chat2Gen.BlockConversationPayload) =>
  Saga.sequentially([
    Saga.put(Chat2Gen.createNavigateToInbox({findNewConversation: true})),
    Saga.call(RPCChatTypes.localSetConversationStatusLocalRpcPromise, {
      conversationID: Types.keyToConversationID(action.payload.conversationIDKey),
      identifyBehavior: RPCTypes.tlfKeysTLFIdentifyBehavior.chatGui,
      status: action.payload.reportUser
        ? RPCChatTypes.commonConversationStatus.reported
        : RPCChatTypes.commonConversationStatus.blocked,
    }),
  ])

const setConvRetentionPolicy = (action: Chat2Gen.SetConvRetentionPolicyPayload) => {
  const {conversationIDKey, policy} = action.payload
  const convID = Types.keyToConversationID(conversationIDKey)
  let servicePolicy: ?RPCChatTypes.RetentionPolicy
  let ret
  try {
    servicePolicy = retentionPolicyToServiceRetentionPolicy(policy)
  } catch (err) {
    // should never happen
    logger.error(`Unable to parse retention policy: ${err.message}`)
    throw err
  } finally {
    if (servicePolicy) {
      ret = Saga.call(RPCChatTypes.localSetConvRetentionLocalRpcPromise, {
        convID,
        policy: servicePolicy,
      })
    }
  }
  return ret
}

const changePendingMode = (
  action: Chat2Gen.SelectConversationPayload | Chat2Gen.PreviewConversationPayload,
  state: TypedState
) => {
  switch (action.type) {
    case Chat2Gen.previewConversation:
      // We decided to make a team instead of start a convo, so no resolution will take place
      if (action.payload.reason === 'convertAdHoc') {
        return Saga.put(Chat2Gen.createSetPendingMode({pendingMode: 'none', noneDestination: 'inbox'}))
      }
      // We're selecting a team so we never want to show the row, we'll instead make the rpc call to add it to the inbox
      if (action.payload.teamname || action.payload.channelname) {
        return Saga.put(Chat2Gen.createSetPendingMode({pendingMode: 'none'}))
      } else {
        // Otherwise, we're starting a chat with some users.
        return Saga.put(
          Chat2Gen.createSetPendingMode({
            pendingMode: action.payload.reason === 'fromAReset' ? 'startingFromAReset' : 'fixedSetOfUsers',
          })
        )
      }
    case Chat2Gen.selectConversation: {
      if (state.chat2.pendingMode === 'none') {
        return
      }
      if (
        action.payload.conversationIDKey === Constants.pendingConversationIDKey ||
        action.payload.conversationIDKey === Constants.pendingWaitingConversationIDKey
      ) {
        return
      }

      // Selected another conversation and the pending users are empty
      const meta = Constants.getMeta(state, Constants.pendingConversationIDKey)
      if (meta.participants.isEmpty()) {
        return Saga.put(Chat2Gen.createSetPendingMode({pendingMode: 'none'}))
      }

      // Selected the resolved pending conversation? Exit pendingMode
      if (meta.conversationIDKey === action.payload.conversationIDKey) {
        return Saga.put(Chat2Gen.createSetPendingMode({pendingMode: 'none'}))
      }
    }
  }
}

const createConversation = (action: Chat2Gen.CreateConversationPayload, state: TypedState) => {
  const username = state.config.username
  if (!username) {
    throw new Error('Making a convo while logged out?')
  }
  return Saga.call(
    RPCChatTypes.localNewConversationLocalRpcPromise,
    {
      identifyBehavior: RPCTypes.tlfKeysTLFIdentifyBehavior.chatGui,
      membersType: RPCChatTypes.commonConversationMembersType.impteamnative,
      tlfName: I.Set([username])
        .concat(action.payload.participants)
        .join(','),
      tlfVisibility: RPCTypes.commonTLFVisibility.private,
      topicType: RPCChatTypes.commonTopicType.chat,
    },
    Constants.waitingKeyCreating
  )
}

const createConversationSelectIt = (result: RPCChatTypes.NewConversationLocalRes) => {
  const conversationIDKey = Types.conversationIDToKey(result.conv.info.id)
  if (!conversationIDKey) {
    logger.warn("Couldn't make a new conversation?")
    return
  }
  return Saga.sequentially([
    Saga.put(Chat2Gen.createSelectConversation({conversationIDKey, reason: 'justCreated'})),
    Saga.put(Chat2Gen.createSetPendingMode({pendingMode: 'none', noneDestination: 'thread'})),
  ])
}

const setConvExplodingMode = (action: Chat2Gen.SetConvExplodingModePayload) => {
  const {conversationIDKey, seconds} = action.payload
  const actions = []
  logger.info(`Setting exploding mode for conversation ${conversationIDKey} to ${seconds}`)

  // unset a conversation exploding lock for this convo so we accept the new one
  actions.push(Saga.put(Chat2Gen.createSetExplodingModeLock({conversationIDKey, unset: true})))

  const category = Constants.explodingModeGregorKey(conversationIDKey)
  if (seconds === 0) {
    // dismiss the category so we don't leave cruft in the push state
    actions.push(Saga.call(RPCTypes.gregorDismissCategoryRpcPromise, {category}))
  } else {
    // update the category with the exploding time
    actions.push(
      Saga.call(RPCTypes.gregorUpdateCategoryRpcPromise, {
        body: seconds.toString(),
        category,
        dtime: {offset: 0, time: 0},
      })
    )
  }

  return Saga.sequentially(actions)
}

const setConvExplodingModeSuccess = (
  res: RPCGregorTypes.MsgID | void,
  action: Chat2Gen.SetConvExplodingModePayload
) => {
  const {conversationIDKey, seconds} = action.payload
  if (seconds !== 0) {
    logger.info(`Successfully set exploding mode for conversation ${conversationIDKey} to ${seconds}`)
  } else {
    logger.info(`Successfully unset exploding mode for conversation ${conversationIDKey}`)
  }
}

// don't bug the users with black bars for network errors. chat isn't going to work in general
const ignoreErrors = [
  RPCTypes.constantsStatusCode.scgenericapierror,
  RPCTypes.constantsStatusCode.scapinetworkerror,
  RPCTypes.constantsStatusCode.sctimeout,
]
const setConvExplodingModeFailure = (e, action: Chat2Gen.SetConvExplodingModePayload) => {
  const {conversationIDKey, seconds} = action.payload
  if (seconds !== 0) {
    logger.error(
      `Failed to set exploding mode for conversation ${conversationIDKey} to ${seconds}. Service responded with: ${
        e.message
      }`
    )
  } else {
    logger.error(
      `Failed to unset exploding mode for conversation ${conversationIDKey}. Service responded with: ${
        e.message
      }`
    )
  }
  if (ignoreErrors.includes(e.code)) {
    return
  }
  throw e
}

function* handleSeeingExplodingMessages(action: Chat2Gen.HandleSeeingExplodingMessagesPayload) {
  const gregorState = yield Saga.call(RPCTypes.gregorGetStateRpcPromise)
  const seenExplodingMessages = gregorState.items.find(
    i => i.item.category === Constants.seenExplodingGregorKey
  )
  let body = Date.now().toString()
  if (seenExplodingMessages) {
    const contents = seenExplodingMessages.item.body.toString()
    if (isNaN(parseInt(contents, 10))) {
      logger.info('handleSeeingExplodingMessages: bad seenExploding item body, updating category')
    } else {
      // do nothing
      return
    }
  }
  yield Saga.call(RPCTypes.gregorUpdateCategoryRpcPromise, {
    body,
    category: Constants.seenExplodingGregorKey,
    dtime: {time: 0, offset: 0},
  })
}

const loadStaticConfig = (state: TypedState) =>
  !state.chat2.staticConfig &&
  Saga.sequentially([
    Saga.put(ConfigGen.createDaemonHandshakeWait({increment: true, name: 'chat.loadStatic'})),
    Saga.call(function*() {
      const loadAction = yield RPCChatTypes.localGetStaticConfigRpcPromise().then(
        (res: RPCChatTypes.StaticConfig) => {
          if (!res.deletableByDeleteHistory) {
            logger.error('chat.loadStaticConfig: got no deletableByDeleteHistory in static config')
            return
          }
          const deletableByDeleteHistory = res.deletableByDeleteHistory.reduce((res, type) => {
            const ourTypes = Constants.serviceMessageTypeToMessageTypes(type)
            if (ourTypes) {
              res.push(...ourTypes)
            }
            return res
          }, [])
          return Chat2Gen.createStaticConfigLoaded({
            staticConfig: Constants.makeStaticConfig({
              deletableByDeleteHistory: I.Set(deletableByDeleteHistory),
            }),
          })
        }
      )

      if (loadAction) {
        yield Saga.put(loadAction)
      }
    }),
    Saga.put(ConfigGen.createDaemonHandshakeWait({increment: false, name: 'chat.loadStatic'})),
  ])

const toggleMessageReaction = (action: Chat2Gen.ToggleMessageReactionPayload, state: TypedState) => {
  // The service translates this to a delete if an identical reaction already exists
  // so we only need to call this RPC to toggle it on & off
  const {conversationIDKey, emoji, ordinal} = action.payload
  if (!emoji) {
    return state
  }
  const message = Constants.getMessage(state, conversationIDKey, ordinal)
  if (!message) {
    logger.warn(`toggleMessageReaction: no message found`)
    return
  }
  const messageID = message.id
  const clientPrev = Constants.getClientPrev(state, conversationIDKey)
  const meta = Constants.getMeta(state, conversationIDKey)
  const outboxID = Constants.generateOutboxID()
  logger.info(`toggleMessageReaction: posting reaction`)
  return Saga.sequentially([
    Saga.call(RPCChatTypes.localPostReactionNonblockRpcPromise, {
      body: emoji,
      clientPrev,
      conversationID: Types.keyToConversationID(conversationIDKey),
      identifyBehavior: getIdentifyBehavior(state, conversationIDKey),
      outboxID,
      supersedes: messageID,
      tlfName: meta.tlfname,
      tlfPublic: false,
    }),
    Saga.put(
      Chat2Gen.createToggleLocalReaction({
        conversationIDKey,
        emoji,
        targetOrdinal: ordinal,
        username: state.config.username || '',
      })
    ),
  ])
}

const handleFilePickerError = (action: Chat2Gen.FilePickerErrorPayload) => {
  // Just show a black bar for now.
  throw action.payload.error
}

const receivedBadgeState = (state: TypedState, action: NotificationsGen.ReceivedBadgeStatePayload) =>
  Saga.put(Chat2Gen.createBadgesUpdated({conversations: action.payload.badgeState.conversations || []}))

const setMinWriterRole = (action: Chat2Gen.SetMinWriterRolePayload) => {
  const {conversationIDKey, role} = action.payload
  logger.info(`Setting minWriterRole to ${role} for convID ${conversationIDKey}`)
  return Saga.call(RPCChatTypes.localSetConvMinWriterRoleLocalRpcPromise, {
    convID: Types.keyToConversationID(conversationIDKey),
    role: RPCTypes.teamsTeamRole[role],
  })
}

function* chat2Saga(): Saga.SagaGenerator<any, any> {
  // Platform specific actions
  if (isMobile) {
    // Push us into the conversation
    yield Saga.safeTakeEveryPure(Chat2Gen.selectConversation, mobileNavigateOnSelect)
    yield Saga.safeTakeEvery(Chat2Gen.messageAttachmentNativeShare, mobileMessageAttachmentShare)
    yield Saga.safeTakeEvery(Chat2Gen.messageAttachmentNativeSave, mobileMessageAttachmentSave)
    // Unselect the conversation when we go to the inbox
    yield Saga.safeTakeEveryPure(
      a => typeof a.type === 'string' && a.type.startsWith(RouteTreeGen.typePrefix),
      mobileChangeSelection
    )
  } else {
    yield Saga.actionToPromise(Chat2Gen.desktopNotification, desktopNotify)
  }

  // Sometimes change the selection
  yield Saga.safeTakeEveryPure(
    [
      Chat2Gen.metasReceived,
      Chat2Gen.leaveConversation,
      Chat2Gen.metaDelete,
      Chat2Gen.setPendingMode,
      Chat2Gen.messageSend,
      Chat2Gen.attachmentsUpload,
      Chat2Gen.blockConversation,
      TeamsGen.leaveTeam,
    ],
    changeSelectedConversation
  )
  // Refresh the inbox
  yield Saga.safeTakeEveryPure(Chat2Gen.inboxRefresh, inboxRefresh)
  // Load teams
  yield Saga.safeTakeEveryPure(Chat2Gen.metasReceived, requestTeamsUnboxing)
  // We've scrolled some new inbox rows into view, queue them up
  yield Saga.safeTakeEveryPure(Chat2Gen.metaNeedsUpdating, queueMetaToRequest)
  // We have some items in the queue to process
  yield Saga.safeTakeEveryPure(Chat2Gen.metaHandleQueue, requestMeta)

  // Actually try and unbox conversations
  yield Saga.safeTakeEveryPure([Chat2Gen.metaRequestTrusted, Chat2Gen.selectConversation], unboxRows)

  // Load the selected thread
  yield Saga.actionToAction(
    [
      Chat2Gen.selectConversation,
      Chat2Gen.setPendingConversationExistingConversationIDKey,
      Chat2Gen.loadOlderMessagesDueToScroll,
      Chat2Gen.setPendingConversationUsers,
      Chat2Gen.markConversationsStale,
      Chat2Gen.metasReceived,
      ConfigGen.changedFocus,
    ],
    loadMoreMessages
  )

  yield Saga.safeTakeEveryPure(Chat2Gen.messageRetry, messageRetry)
  yield Saga.safeTakeEveryPure(Chat2Gen.messageSend, messageSend, messageSendWithResult, messageSendWithError)
  yield Saga.safeTakeEveryPure(Chat2Gen.messageEdit, messageEdit)
  yield Saga.safeTakeEveryPure(Chat2Gen.messageEdit, clearMessageSetEditing)
  yield Saga.safeTakeEveryPure(Chat2Gen.messageDelete, messageDelete)
  yield Saga.safeTakeEveryPure(Chat2Gen.messageDeleteHistory, deleteMessageHistory)

  yield Saga.safeTakeEveryPure([Chat2Gen.selectConversation, Chat2Gen.messageSend], clearInboxFilter)
  yield Saga.safeTakeEveryPure(Chat2Gen.selectConversation, loadCanUserPerform)

  yield Saga.safeTakeEveryPure(
    [Chat2Gen.previewConversation, Chat2Gen.setPendingConversationUsers],
    previewConversationFindExisting,
    previewConversationAfterFindExisting
  )
  yield Saga.safeTakeEveryPure(Chat2Gen.openFolder, openFolder)

  // On bootstrap lets load the untrusted inbox. This helps make some flows easier
  yield Saga.safeTakeEveryPure(ConfigGen.daemonHandshakeDone, startupInboxLoad)

  // Search handling
  yield Saga.safeTakeEveryPure(
    [Chat2Gen.setPendingMode, SearchConstants.isUserInputItemsUpdated('chatSearch')],
    updatePendingParticipants
  )
  yield Saga.safeTakeEveryPure(SearchConstants.isUserInputItemsUpdated('chatSearch'), clearSearchResults)
  yield Saga.safeTakeEveryPure(
    [Chat2Gen.setPendingConversationUsers, Chat2Gen.selectConversation],
    getRecommendations
  )

  yield Saga.safeTakeEvery(Chat2Gen.attachmentPreviewSelect, attachmentPreviewSelect)
  yield Saga.safeTakeEvery(Chat2Gen.attachmentDownload, attachmentDownload)
  yield Saga.safeTakeEvery(Chat2Gen.attachmentsUpload, attachmentsUpload)

  yield Saga.safeTakeEveryPure(Chat2Gen.sendTyping, sendTyping)
  yield Saga.safeTakeEveryPure(Chat2Gen.resetChatWithoutThem, resetChatWithoutThem)
  yield Saga.safeTakeEveryPure(Chat2Gen.resetLetThemIn, resetLetThemIn)

  yield Saga.safeTakeEveryPure(
    [
      Chat2Gen.messagesAdd,
      Chat2Gen.selectConversation,
      Chat2Gen.markInitiallyLoadedThreadAsRead,
      ConfigGen.changedFocus,
      a => typeof a.type === 'string' && a.type.startsWith(RouteTreeGen.typePrefix),
    ],
    markThreadAsRead
  )

  yield Saga.safeTakeEveryPure([Chat2Gen.navigateToInbox, Chat2Gen.leaveConversation], navigateToInbox)
  yield Saga.safeTakeEveryPure(Chat2Gen.navigateToThread, navigateToThread)

  yield Saga.safeTakeEveryPure(Chat2Gen.joinConversation, joinConversation)
  yield Saga.safeTakeEveryPure(Chat2Gen.leaveConversation, leaveConversation)

  yield Saga.safeTakeEveryPure(Chat2Gen.muteConversation, muteConversation)
  yield Saga.safeTakeEveryPure(Chat2Gen.updateNotificationSettings, updateNotificationSettings)
  yield Saga.safeTakeEveryPure(Chat2Gen.blockConversation, blockConversation)

  yield Saga.safeTakeEveryPure(Chat2Gen.setConvRetentionPolicy, setConvRetentionPolicy)
  yield Saga.actionToAction(Chat2Gen.messageReplyPrivately, messageReplyPrivately)
  yield Saga.safeTakeEveryPure(Chat2Gen.createConversation, createConversation, createConversationSelectIt)
  yield Saga.safeTakeEveryPure([Chat2Gen.selectConversation, Chat2Gen.previewConversation], changePendingMode)

  // Exploding things
  yield Saga.safeTakeEveryPure(
    Chat2Gen.setConvExplodingMode,
    setConvExplodingMode,
    setConvExplodingModeSuccess,
    setConvExplodingModeFailure
  )
  yield Saga.safeTakeEvery(Chat2Gen.handleSeeingExplodingMessages, handleSeeingExplodingMessages)
  yield Saga.safeTakeEveryPure(Chat2Gen.toggleMessageReaction, toggleMessageReaction)
  yield Saga.actionToAction(ConfigGen.daemonHandshake, loadStaticConfig)
  yield Saga.actionToAction(ConfigGen.setupEngineListeners, setupEngineListeners)
  yield Saga.safeTakeEveryPure(Chat2Gen.filePickerError, handleFilePickerError)
  yield Saga.actionToAction(NotificationsGen.receivedBadgeState, receivedBadgeState)
  yield Saga.safeTakeEveryPure(Chat2Gen.setMinWriterRole, setMinWriterRole)
}

export default chat2Saga<|MERGE_RESOLUTION|>--- conflicted
+++ resolved
@@ -1629,42 +1629,17 @@
 function* attachmentPreviewSelect(action: Chat2Gen.AttachmentPreviewSelectPayload) {
   const message = action.payload.message
   if (Constants.isVideoAttachment(message)) {
-<<<<<<< HEAD
-    // Start up the fullscreen video view only on iOS, and only if we have the file downloaded
-    if (isMobile) {
-      yield Saga.put(
-        RouteTreeGen.createNavigateAppend({
-          path: [
-            {
-              props: {conversationIDKey: message.conversationIDKey, ordinal: message.ordinal},
-              selected: 'attachmentVideoFullscreen',
-            },
-          ],
-        })
-      )
-      // If we are on desktop, or if we are on mobile and we haven't downloaded the video, let's do that
-      // here
-    } else if (!isMobile || !message.fileURLCached) {
-      yield Saga.put(
-        Chat2Gen.createAttachmentDownload({
-          conversationIDKey: message.conversationIDKey,
-          ordinal: message.ordinal,
-        })
-      )
-    }
-    // Otherwise we just do nothing. On Android this is relevant, since the fullscreen viewer just
-    // doesn't seem to work there.
-=======
     // Start up the fullscreen video view
     yield Saga.put(
-      Route.navigateAppend([
-        {
-          props: {conversationIDKey: message.conversationIDKey, ordinal: message.ordinal},
-          selected: 'attachmentVideoFullscreen',
-        },
-      ])
+      RouteTreeGen.createNavigateAppend({
+        path: [
+          {
+            props: {conversationIDKey: message.conversationIDKey, ordinal: message.ordinal},
+            selected: 'attachmentVideoFullscreen',
+          },
+        ],
+      })
     )
->>>>>>> 57fb2ec8
   } else {
     yield Saga.put(
       RouteTreeGen.createNavigateAppend({
