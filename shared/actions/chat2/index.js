// @flow
import * as Chat2Gen from '../chat2-gen'
import * as ConfigGen from '../config-gen'
import * as Constants from '../../constants/chat2'
import * as GregorGen from '../gregor-gen'
import * as I from 'immutable'
import * as FsGen from '../fs-gen'
import * as NotificationsGen from '../notifications-gen'
import * as RPCChatTypes from '../../constants/types/rpc-chat-gen'
import * as RPCGregorTypes from '../../constants/types/rpc-gregor-gen'
import * as RPCTypes from '../../constants/types/rpc-gen'
import * as RouteTreeGen from '../route-tree-gen'
import * as Saga from '../../util/saga'
import * as SearchConstants from '../../constants/search'
import * as SearchGen from '../search-gen'
import * as TeamsGen from '../teams-gen'
import * as Types from '../../constants/types/chat2'
import * as FsTypes from '../../constants/types/fs'
import * as UsersGen from '../users-gen'
import * as WaitingGen from '../waiting-gen'
import chatTeamBuildingSaga from './team-building'
import {hasCanPerform, retentionPolicyToServiceRetentionPolicy, teamRoleByEnum} from '../../constants/teams'
import engine from '../../engine'
import logger from '../../logger'
import type {TypedState} from '../../util/container'
import {chatTab} from '../../constants/tabs'
import {isMobile} from '../../constants/platform'
import {getPath} from '../../route-tree'
import {switchTo} from '../route-tree'
import {NotifyPopup} from '../../native/notifications'
import {saveAttachmentToCameraRoll, downloadAndShowShareActionSheet} from '../platform-specific'
import {downloadFilePath} from '../../util/file'
import {privateFolderWithUsers, teamFolder} from '../../constants/config'
import flags from '../../util/feature-flags'

// Ask the service to refresh the inbox
const inboxRefresh = (
  action: Chat2Gen.InboxRefreshPayload | Chat2Gen.LeaveConversationPayload,
  state: TypedState
) => {
  if (!state.config.loggedIn) {
    return
  }

  const username = state.config.username || ''

  const onUnverified = function({inbox}) {
    const result: RPCChatTypes.UnverifiedInboxUIItems = JSON.parse(inbox)
    const items: Array<RPCChatTypes.UnverifiedInboxUIItem> = result.items || []
    // We get a subset of meta information from the cache even in the untrusted payload
    const metas = items
      .map(item => Constants.unverifiedInboxUIItemToConversationMeta(item, username))
      .filter(Boolean)
    // Check if some of our existing stored metas might no longer be valid
    const clearExistingMetas =
      action.type === Chat2Gen.inboxRefresh &&
      ['inboxSyncedClear', 'leftAConversation'].includes(action.payload.reason)
    const clearExistingMessages =
      action.type === Chat2Gen.inboxRefresh && action.payload.reason === 'inboxSyncedClear'
    return Saga.put(
      Chat2Gen.createMetasReceived({clearExistingMessages, clearExistingMetas, fromInboxRefresh: true, metas})
    )
  }

  return RPCChatTypes.localGetInboxNonblockLocalRpcSaga({
    incomingCallMap: {'chat.1.chatUi.chatInboxUnverified': onUnverified},
    params: {
      identifyBehavior: RPCTypes.tlfKeysTLFIdentifyBehavior.chatGui,
      maxUnbox: 0,
      query: Constants.makeInboxQuery([]),
      skipUnverified: false,
    },
    waitingKey: Constants.waitingKeyInboxRefresh,
  })
}

// When we get info on a team we need to unbox immediately so we can get the channel names
const requestTeamsUnboxing = (action: Chat2Gen.MetasReceivedPayload) => {
  const conversationIDKeys = action.payload.metas
    .filter(meta => meta.trustedState === 'untrusted' && meta.teamType === 'big' && !meta.channelname)
    .map(meta => meta.conversationIDKey)
  if (conversationIDKeys.length) {
    return Saga.put(
      Chat2Gen.createMetaRequestTrusted({
        conversationIDKeys,
      })
    )
  }
}

// Only get the untrusted conversations out
const untrustedConversationIDKeys = (state: TypedState, ids: Array<Types.ConversationIDKey>) =>
  ids.filter(id => state.chat2.metaMap.getIn([id, 'trustedState'], 'untrusted') === 'untrusted')

// We keep a set of conversations to unbox
let metaQueue = I.OrderedSet()
const queueMetaToRequest = (action: Chat2Gen.MetaNeedsUpdatingPayload, state: TypedState) => {
  const old = metaQueue
  metaQueue = metaQueue.concat(untrustedConversationIDKeys(state, action.payload.conversationIDKeys))
  if (old !== metaQueue) {
    // only unboxMore if something changed
    return Saga.put(Chat2Gen.createMetaHandleQueue())
  } else {
    logger.info('skipping meta queue run, queue unchanged')
  }
}

// Watch the meta queue and take up to 10 items. Choose the last items first since they're likely still visible
const requestMeta = (action: Chat2Gen.MetaHandleQueuePayload, state: TypedState) => {
  const maxToUnboxAtATime = 10
  const maybeUnbox = metaQueue.takeLast(maxToUnboxAtATime)
  metaQueue = metaQueue.skipLast(maxToUnboxAtATime)

  const conversationIDKeys = untrustedConversationIDKeys(state, maybeUnbox.toArray())
  const toUnboxActions = conversationIDKeys.length
    ? [Saga.put(Chat2Gen.createMetaRequestTrusted({conversationIDKeys}))]
    : []
  const unboxSomeMoreActions = metaQueue.size ? [Saga.put(Chat2Gen.createMetaHandleQueue())] : []
  const delayBeforeUnboxingMoreActions =
    toUnboxActions.length && unboxSomeMoreActions.length ? [Saga.call(Saga.delay, 100)] : []

  const nextActions = [...toUnboxActions, ...delayBeforeUnboxingMoreActions, ...unboxSomeMoreActions]

  if (nextActions.length) {
    return Saga.sequentially(nextActions)
  }
}

// Get valid keys that we aren't already loading or have loaded
const rpcMetaRequestConversationIDKeys = (
  action: Chat2Gen.MetaRequestTrustedPayload | Chat2Gen.SelectConversationPayload,
  state: TypedState
) => {
  let keys
  switch (action.type) {
    case Chat2Gen.metaRequestTrusted:
      keys = action.payload.conversationIDKeys
      if (action.payload.force) {
        return keys.filter(Constants.isValidConversationIDKey)
      }
      break
    case Chat2Gen.selectConversation:
      keys = [action.payload.conversationIDKey].filter(Constants.isValidConversationIDKey)
      break
    default:
      /*::
      declare var ifFlowErrorsHereItsCauseYouDidntHandleAllTypesAbove: (a: empty) => any
      ifFlowErrorsHereItsCauseYouDidntHandleAllTypesAbove(action);
      */
      throw new Error('Invalid action passed to unboxRows')
  }
  return Constants.getConversationIDKeyMetasToLoad(keys, state.chat2.metaMap)
}

// We want to unbox rows that have scroll into view
const unboxRows = (
  action: Chat2Gen.MetaRequestTrustedPayload | Chat2Gen.SelectConversationPayload,
  state: TypedState
) => {
  if (!state.config.loggedIn) {
    return
  }

  const conversationIDKeys = rpcMetaRequestConversationIDKeys(action, state)
  if (!conversationIDKeys.length) {
    return
  }

  const onUnboxed = function({conv}) {
    const inboxUIItem: RPCChatTypes.InboxUIItem = JSON.parse(conv)
    // We allow empty conversations now since we create them and they're empty now
    const allowEmpty = action.type === Chat2Gen.selectConversation
    const meta = Constants.inboxUIItemToConversationMeta(inboxUIItem, allowEmpty)
    const actions = []
    if (meta) {
      actions.push(
        Saga.put(
          Chat2Gen.createMetasReceived({
            metas: [meta],
            neverCreate: action.type === Chat2Gen.metaRequestTrusted,
          })
        )
      )
    } else {
      actions.push(
        Saga.put(
          Chat2Gen.createMetaReceivedError({
            conversationIDKey: Types.stringToConversationIDKey(inboxUIItem.convID),
            error: null, // just remove this item, not a real server error
            username: null,
          })
        )
      )
    }

    const infoMap = state.users.infoMap
    let added = false
    // We get some info about users also so update that too
    const usernameToFullname = Object.keys(inboxUIItem.fullNames).reduce((map, username) => {
      if (!infoMap.get(username)) {
        added = true
        map[username] = inboxUIItem.fullNames[username]
      }
      return map
    }, {})
    if (added) {
      actions.push(Saga.put(UsersGen.createUpdateFullnames({usernameToFullname})))
    }
    return Saga.all(actions)
  }

  const onFailed = ({convID, error}) => {
    const conversationIDKey = Types.conversationIDToKey(convID)
    switch (error.typ) {
      case RPCChatTypes.localConversationErrorType.transient:
        logger.info(
          `onFailed: ignoring transient error for convID: ${conversationIDKey} error: ${error.message}`
        )
        break
      default:
        logger.info(`onFailed: displaying error for convID: ${conversationIDKey} error: ${error.message}`)
        return Saga.call(function*() {
          const state: TypedState = yield Saga.select()
          yield Saga.put(
            Chat2Gen.createMetaReceivedError({
              conversationIDKey: conversationIDKey,
              error,
              username: state.config.username || '',
            })
          )
        })
    }
  }

  const getRows = RPCChatTypes.localGetInboxNonblockLocalRpcSaga({
    incomingCallMap: {
      'chat.1.chatUi.chatInboxConversation': onUnboxed,
      'chat.1.chatUi.chatInboxFailed': onFailed,
      'chat.1.chatUi.chatInboxUnverified': () => {},
    },
    params: {
      identifyBehavior: RPCTypes.tlfKeysTLFIdentifyBehavior.chatGui,
      query: Constants.makeInboxQuery(conversationIDKeys),
      skipUnverified: true,
    },
    waitingKey: Constants.waitingKeyUnboxing(conversationIDKeys[0]),
  })

  return Saga.sequentially([Saga.put(Chat2Gen.createMetaRequestingTrusted({conversationIDKeys})), getRows])
}

// We get an incoming message streamed to us
const onIncomingMessage = (incoming: RPCChatTypes.IncomingMessage, state: TypedState) => {
  const {message: cMsg, convID, displayDesktopNotification, desktopNotificationSnippet} = incoming
  const actions = []

  if (convID && cMsg) {
    const conversationIDKey = Types.conversationIDToKey(convID)
    const message = Constants.uiMessageToMessage(state, conversationIDKey, cMsg)
    if (message) {
      // The attachmentuploaded call is like an 'edit' of an attachment. We get the placeholder, then its replaced by the actual image
      if (
        cMsg.state === RPCChatTypes.chatUiMessageUnboxedState.valid &&
        cMsg.valid &&
        cMsg.valid.messageBody.messageType === RPCChatTypes.commonMessageType.attachmentuploaded &&
        cMsg.valid.messageBody.attachmentuploaded &&
        message.type === 'attachment'
      ) {
        actions.push(
          Chat2Gen.createMessageAttachmentUploaded({
            conversationIDKey,
            message,
            placeholderID: cMsg.valid.messageBody.attachmentuploaded.messageID,
          })
        )
      } else {
        // A normal message
        actions.push(Chat2Gen.createMessagesAdd({context: {type: 'incoming'}, messages: [message]}))
        if (!isMobile && displayDesktopNotification && desktopNotificationSnippet) {
          actions.push(
            Chat2Gen.createDesktopNotification({
              author: message.author,
              body: desktopNotificationSnippet,
              conversationIDKey,
            })
          )
        }
      }
    } else if (cMsg.state === RPCChatTypes.chatUiMessageUnboxedState.valid && cMsg.valid) {
      const valid = cMsg.valid
      const body = valid.messageBody
      logger.info(`Got chat incoming message of messageType: ${body.messageType}`)
      // Types that are mutations
      switch (body.messageType) {
        case RPCChatTypes.commonMessageType.edit:
          if (body.edit) {
            actions.push(
              Chat2Gen.createMessageWasEdited({
                conversationIDKey,
                ...Constants.uiMessageEditToMessage(body.edit, valid),
              })
            )
          }
          break
        case RPCChatTypes.commonMessageType.delete:
          if (body.delete && body.delete.messageIDs) {
            // check if the delete is acting on an exploding message
            const messageIDs = body.delete.messageIDs
            const messages = state.chat2.messageMap.get(conversationIDKey)
            const isExplodeNow =
              !!messages &&
              messageIDs.some(_id => {
                const id = Types.numberToOrdinal(_id)
                const message = messages.get(id) || messages.find(msg => msg.id === id)
                if (
                  message &&
                  (message.type === 'text' || message.type === 'attachment') &&
                  message.exploding
                ) {
                  return true
                }
                return false
              })

            actions.push(
              isExplodeNow
                ? Chat2Gen.createMessagesExploded({
                    conversationIDKey,
                    explodedBy: valid.senderUsername,
                    messageIDs: messageIDs,
                  })
                : Chat2Gen.createMessagesWereDeleted({conversationIDKey, messageIDs})
            )
          }
          break
      }
    }
  }

  // We need to do things and we need to consume the inbox updates that come along with this data
  return [...actions, ...chatActivityToMetasAction(incoming)]
}

// Helper to handle incoming inbox updates that piggy back on various calls
const chatActivityToMetasAction = (payload: ?{+conv?: ?RPCChatTypes.InboxUIItem}) => {
  const conv = payload ? payload.conv : null
  const meta = conv && Constants.inboxUIItemToConversationMeta(conv)
  const conversationIDKey = meta
    ? meta.conversationIDKey
    : conv && Types.stringToConversationIDKey(conv.convID)
  const usernameToFullname = (conv && conv.fullNames) || {}
  // We ignore inbox rows that are ignored/blocked/reported or have no content
  const isADelete =
    conv &&
    ([
      RPCChatTypes.commonConversationStatus.ignored,
      RPCChatTypes.commonConversationStatus.blocked,
      RPCChatTypes.commonConversationStatus.reported,
    ].includes(conv.status) ||
      conv.isEmpty)

  // We want to select a different convo if its cause we ignored/blocked/reported. Otherwise sometimes we get that a convo
  // is empty which we don't want to select something else as sometimes we're in the middle of making it!
  const selectSomethingElse = conv ? !conv.isEmpty : false
  return meta
    ? [
        isADelete
          ? Chat2Gen.createMetaDelete({conversationIDKey: meta.conversationIDKey, selectSomethingElse})
          : Chat2Gen.createMetasReceived({metas: [meta]}),
        UsersGen.createUpdateFullnames({usernameToFullname}),
      ]
    : conversationIDKey && isADelete
      ? [Chat2Gen.createMetaDelete({conversationIDKey, selectSomethingElse})]
      : []
}

// We got errors from the service
const onErrorMessage = (outboxRecords: Array<RPCChatTypes.OutboxRecord>, you: string) => {
  const actions = outboxRecords.reduce((arr, outboxRecord) => {
    const s = outboxRecord.state
    if (s.state === RPCChatTypes.localOutboxStateType.error) {
      const error = s.error

      const conversationIDKey = Types.conversationIDToKey(outboxRecord.convID)
      const outboxID = Types.rpcOutboxIDToOutboxID(outboxRecord.outboxID)

      if (error) {
        // This is temp until fixed by CORE-7112. We get this error but not the call to let us show the red banner
        const reason = Constants.rpcErrorToString(error)
        let tempForceRedBox
        if (error.typ === RPCChatTypes.localOutboxErrorType.identify) {
          // Find out the user who failed identify
          const match = error.message && error.message.match(/"(.*)"/)
          tempForceRedBox = match && match[1]
        }
        arr.push(Chat2Gen.createMessageErrored({conversationIDKey, outboxID, reason}))
        if (tempForceRedBox) {
          arr.push(UsersGen.createUpdateBrokenState({newlyBroken: [tempForceRedBox], newlyFixed: []}))
        }
      }
    }
    return arr
  }, [])

  return actions
}

// Service tells us it's done syncing
const onChatInboxSynced = (syncRes, state) => {
  const actions = [WaitingGen.createClearWaiting({key: Constants.waitingKeyInboxSyncStarted})]

  switch (syncRes.syncType) {
    // Just clear it all
    case RPCChatTypes.commonSyncInboxResType.clear:
      actions.push(Chat2Gen.createInboxRefresh({reason: 'inboxSyncedClear'}))
      break
    // We're up to date
    case RPCChatTypes.commonSyncInboxResType.current:
      break
    // We got some new messages appended
    case RPCChatTypes.commonSyncInboxResType.incremental: {
      const selectedConversation = Constants.getSelectedConversation(state)
      const username = state.config.username || ''
      const items = (syncRes.incremental && syncRes.incremental.items) || []
      const metas = items.reduce((arr, i) => {
        const meta = Constants.unverifiedInboxUIItemToConversationMeta(i, username)
        if (meta) {
          if (meta.conversationIDKey === selectedConversation) {
            // First thing load the messages
            actions.unshift(
              Chat2Gen.createMarkConversationsStale({
                conversationIDKeys: [selectedConversation],
                updateType: RPCChatTypes.notifyChatStaleUpdateType.newactivity,
              })
            )
          }
          arr.push(meta)
        }
        return arr
      }, [])
      // Update new untrusted
      if (metas.length) {
        actions.push(Chat2Gen.createMetasReceived({metas}))
      }
      // Unbox items
      actions.push(
        Chat2Gen.createMetaRequestTrusted({
          conversationIDKeys: items.map(i => Types.stringToConversationIDKey(i.convID)),
          force: true,
        })
      )
      break
    }
    default:
      actions.push(Chat2Gen.createInboxRefresh({reason: 'inboxSyncedUnknown'}))
  }
  return actions
}

// Got some new typers
const onChatTypingUpdate = typingUpdates => {
  if (!typingUpdates) {
    return null
  } else {
    const conversationToTypers = I.Map(
      typingUpdates.reduce((arr, u) => {
        arr.push([Types.conversationIDToKey(u.convID), I.Set((u.typers || []).map(t => t.username))])
        return arr
      }, [])
    )
    return [Chat2Gen.createUpdateTypers({conversationToTypers})]
  }
}

const onChatThreadStale = updates => {
  let actions = []
  Object.keys(RPCChatTypes.notifyChatStaleUpdateType).forEach(function(key) {
    const conversationIDKeys = (updates || []).reduce((arr, u) => {
      if (u.updateType === RPCChatTypes.notifyChatStaleUpdateType[key]) {
        arr.push(Types.conversationIDToKey(u.convID))
      }
      return arr
    }, [])
    if (conversationIDKeys.length > 0) {
      logger.info(
        `onChatThreadStale: dispatching thread reload actions for ${
          conversationIDKeys.length
        } convs of type ${key}`
      )
      actions = actions.concat([
        Chat2Gen.createMarkConversationsStale({
          conversationIDKeys,
          updateType: RPCChatTypes.notifyChatStaleUpdateType[key],
        }),
        Chat2Gen.createMetaRequestTrusted({
          conversationIDKeys,
          force: true,
        }),
      ])
    }
  })
  return actions
}

const onChatSubteamRename = convs => {
  const conversationIDKeys = (convs || []).map(c => Types.stringToConversationIDKey(c.convID))
  return Saga.put(
    Chat2Gen.createMetaRequestTrusted({
      conversationIDKeys,
      force: true,
    })
  )
}

// Some participants are broken/fixed now
const onChatIdentifyUpdate = update => {
  const usernames = update.CanonicalName.split(',')
  const broken = (update.breaks.breaks || []).map(b => b.user.username)
  const newlyBroken = []
  const newlyFixed = []

  usernames.forEach(name => {
    if (broken.includes(name)) {
      newlyBroken.push(name)
    } else {
      newlyFixed.push(name)
    }
  })

  return [UsersGen.createUpdateBrokenState({newlyBroken, newlyFixed})]
}

// Get actions to update messagemap / metamap when retention policy expunge happens
const expungeToActions = (expunge: RPCChatTypes.ExpungeInfo, state: TypedState) => {
  const actions = []
  const meta = !!expunge.conv && Constants.inboxUIItemToConversationMeta(expunge.conv)
  if (meta) {
    actions.push(Chat2Gen.createMetasReceived({fromExpunge: true, metas: [meta]}))
  }
  const conversationIDKey = Types.conversationIDToKey(expunge.convID)
  actions.push(
    Chat2Gen.createMessagesWereDeleted({
      conversationIDKey,
      deletableMessageTypes: Constants.getDeletableByDeleteHistory(state),
      upToMessageID: expunge.expunge.upto,
    })
  )
  return actions
}

// Get actions to update messagemap / metamap when ephemeral messages expire
const ephemeralPurgeToActions = (info: RPCChatTypes.EphemeralPurgeNotifInfo) => {
  const actions = []
  const meta = !!info.conv && Constants.inboxUIItemToConversationMeta(info.conv)
  if (meta) {
    actions.push(Chat2Gen.createMetasReceived({fromEphemeralPurge: true, metas: [meta]}))
  }
  const conversationIDKey = Types.conversationIDToKey(info.convID)
  const messageIDs =
    !!info.msgs &&
    info.msgs.reduce((arr, msg) => {
      const msgID = Constants.getMessageID(msg)
      if (msgID) {
        arr.push(msgID)
      }
      return arr
    }, [])
  !!messageIDs && actions.push(Chat2Gen.createMessagesExploded({conversationIDKey, messageIDs}))
  return actions
}

// Get actions to update the messagemap when reactions are updated
const reactionUpdateToActions = (info: RPCChatTypes.ReactionUpdateNotif) => {
  const conversationIDKey = Types.conversationIDToKey(info.convID)
  if (!info.reactionUpdates || info.reactionUpdates.length === 0) {
    logger.warn(`Got ReactionUpdateNotif with no reactionUpdates for convID=${conversationIDKey}`)
    return null
  }
  const updates = info.reactionUpdates.map(ru => ({
    reactions: Constants.reactionMapToReactions(ru.reactions),
    targetMsgID: ru.targetMsgID,
  }))
  logger.info(`Got ${updates.length} reaction updates for convID=${conversationIDKey}`)
  return [Chat2Gen.createUpdateReactions({conversationIDKey, updates})]
}

// This is to simplify the changes that setIncomingCallMap created. Could clean this up and remove this
const arrayOfActionsToSequentially = actions =>
  Saga.call(Saga.sequentially, (actions || []).map(a => Saga.put(a)))

// Handle calls that come from the service
const setupEngineListeners = () => {
  // TODO clean this up so we don't need this
  const getState = engine().deprecatedGetGetState()

  engine().setIncomingCallMap({
    'chat.1.NotifyChat.NewChatActivity': ({activity}) => {
      logger.info(`Got new chat activity of type: ${activity.activityType}`)
      switch (activity.activityType) {
        case RPCChatTypes.notifyChatChatActivityType.incomingMessage:
          return activity.incomingMessage
            ? arrayOfActionsToSequentially(onIncomingMessage(activity.incomingMessage, getState()))
            : null
        case RPCChatTypes.notifyChatChatActivityType.setStatus:
          return arrayOfActionsToSequentially(chatActivityToMetasAction(activity.setStatus))
        case RPCChatTypes.notifyChatChatActivityType.readMessage:
          return arrayOfActionsToSequentially(chatActivityToMetasAction(activity.readMessage))
        case RPCChatTypes.notifyChatChatActivityType.newConversation:
          return arrayOfActionsToSequentially(chatActivityToMetasAction(activity.newConversation))
        case RPCChatTypes.notifyChatChatActivityType.failedMessage: {
          const failedMessage: ?RPCChatTypes.FailedMessageInfo = activity.failedMessage
          return failedMessage && failedMessage.outboxRecords
            ? arrayOfActionsToSequentially(
                onErrorMessage(failedMessage.outboxRecords, getState().config.username || '')
              )
            : null
        }
        case RPCChatTypes.notifyChatChatActivityType.membersUpdate:
          const convID = activity.membersUpdate && activity.membersUpdate.convID
          return (
            convID &&
            Saga.put(
              Chat2Gen.createMetaRequestTrusted({
                conversationIDKeys: [Types.conversationIDToKey(convID)],
                force: true,
              })
            )
          )
        case RPCChatTypes.notifyChatChatActivityType.setAppNotificationSettings:
          const setAppNotificationSettings: ?RPCChatTypes.SetAppNotificationSettingsInfo =
            activity.setAppNotificationSettings
          return (
            setAppNotificationSettings &&
            Saga.put(
              Chat2Gen.createNotificationSettingsUpdated({
                conversationIDKey: Types.conversationIDToKey(setAppNotificationSettings.convID),
                settings: setAppNotificationSettings.settings,
              })
            )
          )
        case RPCChatTypes.notifyChatChatActivityType.teamtype:
          return Saga.put(Chat2Gen.createInboxRefresh({reason: 'teamTypeChanged'}))
        case RPCChatTypes.notifyChatChatActivityType.expunge:
          return activity.expunge
            ? arrayOfActionsToSequentially(expungeToActions(activity.expunge, getState()))
            : null
        case RPCChatTypes.notifyChatChatActivityType.ephemeralPurge:
          return activity.ephemeralPurge
            ? arrayOfActionsToSequentially(ephemeralPurgeToActions(activity.ephemeralPurge))
            : null
        case RPCChatTypes.notifyChatChatActivityType.reactionUpdate:
          return activity.reactionUpdate
            ? arrayOfActionsToSequentially(reactionUpdateToActions(activity.reactionUpdate))
            : null
        default:
          break
      }
    },
    'chat.1.NotifyChat.ChatTLFFinalize': ({convID}) =>
      Saga.put(Chat2Gen.createMetaRequestTrusted({conversationIDKeys: [Types.conversationIDToKey(convID)]})),
    'chat.1.NotifyChat.ChatInboxSynced': ({syncRes}) =>
      arrayOfActionsToSequentially(onChatInboxSynced(syncRes, getState())),
    'chat.1.NotifyChat.ChatInboxSyncStarted': () =>
      Saga.put(WaitingGen.createIncrementWaiting({key: Constants.waitingKeyInboxSyncStarted})),
    'chat.1.NotifyChat.ChatInboxStale': () => Saga.put(Chat2Gen.createInboxRefresh({reason: 'inboxStale'})),
    'chat.1.NotifyChat.ChatIdentifyUpdate': ({update}) =>
      arrayOfActionsToSequentially(onChatIdentifyUpdate(update)),
    'chat.1.NotifyChat.ChatTypingUpdate': ({typingUpdates}) =>
      arrayOfActionsToSequentially(onChatTypingUpdate(typingUpdates)),
    'chat.1.NotifyChat.ChatThreadsStale': ({updates}) =>
      arrayOfActionsToSequentially(onChatThreadStale(updates)),
    'chat.1.NotifyChat.ChatAttachmentUploadProgress': ({convID, outboxID, bytesComplete, bytesTotal}) => {
      const conversationIDKey = Types.conversationIDToKey(convID)
      const ratio = bytesComplete / bytesTotal
      return Saga.put(
        Chat2Gen.createAttachmentUploading({
          conversationIDKey,
          outboxID: Types.rpcOutboxIDToOutboxID(outboxID),
          ratio,
        })
      )
    },
    'chat.1.NotifyChat.ChatAttachmentUploadStart': ({convID, outboxID}) => {
      const conversationIDKey = Types.conversationIDToKey(convID)
      return Saga.put(
        Chat2Gen.createAttachmentUploading({
          conversationIDKey,
          outboxID: Types.rpcOutboxIDToOutboxID(outboxID),
          ratio: 0.01,
        })
      )
    },
    'chat.1.NotifyChat.ChatJoinedConversation': () =>
      Saga.put(Chat2Gen.createInboxRefresh({reason: 'joinedAConversation'})),
    'chat.1.NotifyChat.ChatLeftConversation': () =>
      Saga.put(Chat2Gen.createInboxRefresh({reason: 'leftAConversation'})),
    'chat.1.NotifyChat.ChatSetConvRetention': ({conv, convID}) => {
      if (conv) {
        return Saga.put(Chat2Gen.createUpdateConvRetentionPolicy({conv}))
      }
      logger.warn(
        'ChatHandler: got NotifyChat.ChatSetConvRetention with no attached InboxUIItem. Forcing update.'
      )
      // force to get the new retention policy
      return Saga.put(
        Chat2Gen.createMetaRequestTrusted({
          conversationIDKeys: [Types.conversationIDToKey(convID)],
          force: true,
        })
      )
    },
    'chat.1.NotifyChat.ChatSetTeamRetention': ({convs}) => {
      if (convs) {
        return Saga.put(Chat2Gen.createUpdateTeamRetentionPolicy({convs}))
      }
      // this is a more serious problem, but we don't need to bug the user about it
      logger.error(
        'ChatHandler: got NotifyChat.ChatSetTeamRetention with no attached InboxUIItems. The local version may be out of date'
      )
    },
    'chat.1.NotifyChat.ChatSetConvSettings': ({conv, convID}) => {
      const conversationIDKey = Types.conversationIDToKey(convID)
      const newRole =
        conv &&
        conv.convSettings &&
        conv.convSettings.minWriterRoleInfo &&
        conv.convSettings.minWriterRoleInfo.role
      const role = newRole && teamRoleByEnum[newRole]
      logger.info(`ChatHandler: got new minWriterRole ${role || ''} for convID ${conversationIDKey}`)
      if (role && role !== 'none') {
        return Saga.put(Chat2Gen.createSaveMinWriterRole({conversationIDKey, role}))
      }
      logger.warn(
        `ChatHandler: got NotifyChat.ChatSetConvSettings with no valid minWriterRole for convID ${conversationIDKey}. The local version may be out of date.`
      )
    },
    'chat.1.NotifyChat.ChatSubteamRename': ({convs}) => onChatSubteamRename(convs),
    'chat.1.NotifyChat.ChatPaymentInfo': notif => {
      const conversationIDKey = Types.conversationIDToKey(notif.convID)
      const paymentInfo = Constants.uiPaymentInfoToChatPaymentInfo(notif.info)
      if (!paymentInfo) {
        // This should never happen
        const errMsg = `ChatHandler: got 'NotifyChat.ChatPaymentInfo' with no valid paymentInfo for convID ${conversationIDKey} messageID: ${
          notif.msgID
        }. The local version may be absent or out of date.`
        logger.error(errMsg)
        throw new Error(errMsg)
      }
      return Saga.put(
        Chat2Gen.createPaymentInfoReceived({
          conversationIDKey,
          messageID: notif.msgID,
          paymentInfo,
        })
      )
    },
    'chat.1.NotifyChat.ChatRequestInfo': notif => {
      const conversationIDKey = Types.conversationIDToKey(notif.convID)
      const requestInfo = Constants.uiRequestInfoToChatRequestInfo(notif.info)
      if (!requestInfo) {
        // This should never happen
        const errMsg = `ChatHandler: got 'NotifyChat.ChatRequestInfo' with no valid requestInfo for convID ${conversationIDKey} messageID: ${
          notif.msgID
        }. The local version may be absent or out of date.`
        logger.error(errMsg)
        throw new Error(errMsg)
      }
      return Saga.put(
        Chat2Gen.createRequestInfoReceived({
          conversationIDKey,
          messageID: notif.msgID,
          requestInfo,
        })
      )
    },
  })
}

const loadThreadMessageTypes = Object.keys(RPCChatTypes.commonMessageType).reduce((arr, key) => {
  switch (key) {
    case 'none':
    case 'edit': // daemon filters this out for us so we can ignore
    case 'delete':
    case 'attachmentuploaded':
    case 'reaction':
      break
    default:
      arr.push(RPCChatTypes.commonMessageType[key])
      break
  }

  return arr
}, [])

const reasonToRPCReason = (reason: string): RPCChatTypes.GetThreadReason => {
  switch (reason) {
    case 'extension':
    case 'push':
      return RPCChatTypes.commonGetThreadReason.push
    case 'foregrounding':
      return RPCChatTypes.commonGetThreadReason.foreground
    default:
      return RPCChatTypes.commonGetThreadReason.general
  }
}

// Load new messages on a thread. We call this when you select a conversation, we get a thread-is-stale notification, or when you scroll up and want more messages
const loadMoreMessages = (
  state: TypedState,
  action:
    | Chat2Gen.SelectConversationPayload
    | Chat2Gen.LoadOlderMessagesDueToScrollPayload
    | Chat2Gen.SetPendingConversationUsersPayload
    | Chat2Gen.MarkConversationsStalePayload
    | Chat2Gen.MetasReceivedPayload
    | Chat2Gen.SetPendingConversationExistingConversationIDKeyPayload
) => {
  // Get the conversationIDKey
  let key = null
  let reason: string = ''

  switch (action.type) {
    case ConfigGen.changedFocus:
      if (!isMobile || !action.payload.appFocused) {
        return
      }
      key = Constants.getSelectedConversation(state)
      reason = 'foregrounding'
      break
    case Chat2Gen.setPendingConversationUsers:
      if (Constants.getSelectedConversation(state) !== Constants.pendingConversationIDKey) {
        return
      }
      reason = 'building a search'
      // we stash the actual preview conversation id key in here
      key = Constants.getResolvedPendingConversationIDKey(state)
      break
    case Chat2Gen.setPendingConversationExistingConversationIDKey:
      if (Constants.getSelectedConversation(state) !== Constants.pendingConversationIDKey) {
        // We're not looking at it so ignore
        return
      }
      reason = 'got search preview conversationidkey'
      key = Constants.getResolvedPendingConversationIDKey(state)
      break
    case Chat2Gen.markConversationsStale:
      key = Constants.getSelectedConversation(state)
      // not mentioned?
      if (action.payload.conversationIDKeys.indexOf(key) === -1) {
        return
      }
      reason = 'got stale'
      break
    case Chat2Gen.selectConversation:
      key = action.payload.conversationIDKey
      reason = action.payload.reason || 'selected'

      if (key === Constants.pendingConversationIDKey) {
        key = Constants.getResolvedPendingConversationIDKey(state)
      }
      break
    case Chat2Gen.metasReceived:
      if (!action.payload.clearExistingMessages) {
        // we didn't clear anything out, we don't need to fetch anything
        return
      }
      key = Constants.getSelectedConversation(state)
      break
    case Chat2Gen.loadOlderMessagesDueToScroll:
      key = action.payload.conversationIDKey
      if (action.payload.conversationIDKey === Constants.pendingConversationIDKey) {
        key = Constants.getResolvedPendingConversationIDKey(state)
      }
      break
    default:
      key = action.payload.conversationIDKey
  }

  if (!key || !Constants.isValidConversationIDKey(key)) {
    logger.info('Load thread bail: no conversationIDKey')
    return
  }

  const conversationIDKey = key

  const conversationID = Types.keyToConversationID(conversationIDKey)
  if (!conversationID) {
    logger.info('Load thread bail: invalid conversationIDKey')
    return
  }

  let numberOfMessagesToLoad
  let isScrollingBack = false

  const meta = Constants.getMeta(state, conversationIDKey)

  if (meta.membershipType === 'youAreReset' || !meta.rekeyers.isEmpty()) {
    logger.info('Load thread bail: we are reset')
    return
  }

  if (action.type === Chat2Gen.loadOlderMessagesDueToScroll) {
    if (!state.chat2.moreToLoadMap.get(conversationIDKey)) {
      logger.info('Load thread bail: scrolling back and at the end')
      return
    }
    isScrollingBack = true
    numberOfMessagesToLoad = Constants.numMessagesOnScrollback
  } else {
    numberOfMessagesToLoad = Constants.numMessagesOnInitialLoad
  }

  logger.info(
    `Load thread: calling rpc convo: ${conversationIDKey} num: ${numberOfMessagesToLoad} reason: ${reason}`
  )

  const loadingKey = Constants.waitingKeyThreadLoad(conversationIDKey)

  let calledClear = false
  const onGotThread = ({thread}: {+thread: ?string}, context: 'full' | 'cached') => {
    if (!thread) {
      return
    }

    const uiMessages: RPCChatTypes.UIMessages = JSON.parse(thread)

    const actions = []

    let shouldClearOthers = false
    if (!isScrollingBack && !calledClear) {
      shouldClearOthers = true
      calledClear = true
    }

    const messages = (uiMessages.messages || []).reduce((arr, m) => {
      const message = conversationIDKey ? Constants.uiMessageToMessage(state, conversationIDKey, m) : null
      if (message) {
        arr.push(message)
      }
      return arr
    }, [])

    const moreToLoad = uiMessages.pagination ? !uiMessages.pagination.last : true
    actions.push(Saga.put(Chat2Gen.createUpdateMoreToLoad({conversationIDKey, moreToLoad})))

    if (messages.length) {
      actions.push(
        Saga.put(
          Chat2Gen.createMessagesAdd({
            context: {conversationIDKey, type: 'threadLoad'},
            messages,
            shouldClearOthers,
          })
        )
      )
    }

    return actions
  }

  return Saga.call(function*() {
    try {
      const results: RPCChatTypes.NonblockFetchRes = yield RPCChatTypes.localGetThreadNonblockRpcSaga({
        incomingCallMap: {
          'chat.1.chatUi.chatThreadCached': p => onGotThread(p, 'cached'),
          'chat.1.chatUi.chatThreadFull': p => onGotThread(p, 'full'),
        },
        params: {
          cbMode: RPCChatTypes.localGetThreadNonblockCbMode.incremental,
          conversationID,
          identifyBehavior: RPCTypes.tlfKeysTLFIdentifyBehavior.chatGui,
          pagination: {
            last: false,
            next: isScrollingBack ? 'deadbeef' : '', // daemon treats this as a boolean essentially. string means to scroll back, null means an initial load
            num: numberOfMessagesToLoad,
            previous: '',
          },
          pgmode: RPCChatTypes.localGetThreadNonblockPgMode.server,
          query: {
            enableDeletePlaceholders: true,
            disableResolveSupersedes: false,
            markAsRead: false,
            messageTypes: loadThreadMessageTypes,
          },
          reason: reasonToRPCReason(reason),
        },
        waitingKey: loadingKey,
      })
      yield Saga.put(
        Chat2Gen.createSetConversationOffline({conversationIDKey, offline: results && results.offline})
      )
    } finally {
      yield Saga.put(WaitingGen.createClearWaiting({key: Constants.waitingKeyPushLoad(conversationIDKey)}))
    }
  })
}

const clearInboxFilter = (
  action: Chat2Gen.SelectConversationPayload | Chat2Gen.MessageSendPayload,
  state: TypedState
) => {
  if (!state.chat2.inboxFilter) {
    return
  }

  if (
    action.type === Chat2Gen.selectConversation &&
    (action.payload.reason === 'inboxFilterArrow' || action.payload.reason === 'inboxFilterChanged')
  ) {
    return
  }

  return Saga.put(Chat2Gen.createSetInboxFilter({filter: ''}))
}

// Show a desktop notification
const desktopNotify = (state: TypedState, action: Chat2Gen.DesktopNotificationPayload) => {
  const {conversationIDKey, author, body} = action.payload
  const meta = Constants.getMeta(state, conversationIDKey)

  if (
    Constants.isUserActivelyLookingAtThisThread(state, conversationIDKey) ||
    meta.isMuted // ignore muted convos
  ) {
    return
  }

  logger.info('Sending Chat notification')
  let title = ['small', 'big'].includes(meta.teamType) ? meta.teamname : author
  if (meta.teamType === 'big') {
    title += `#${meta.channelname}`
  }

  return Saga.call(function*() {
    const actions = yield Saga.call(
      () =>
        new Promise(resolve => {
          const onClick = () => {
            resolve(
              Saga.sequentially([
                Saga.put(
                  Chat2Gen.createSelectConversation({
                    conversationIDKey,
                    reason: 'desktopNotification',
                  })
                ),
                Saga.put(RouteTreeGen.createSwitchTo({path: [chatTab]})),
                Saga.put(ConfigGen.createShowMain()),
              ])
            )
          }
          const onClose = () => {
            resolve()
          }
          NotifyPopup(title, {body, sound: state.config.notifySound}, -1, author, onClick, onClose)
        })
    )
    if (actions) {
      yield actions
    }
  })
}

// Delete a message. We cancel pending messages
const messageDelete = (action: Chat2Gen.MessageDeletePayload, state: TypedState) => {
  const {conversationIDKey, ordinal} = action.payload
  const message = state.chat2.messageMap.getIn([conversationIDKey, ordinal])
  if (
    !message ||
    (message.type !== 'text' && message.type !== 'attachment' && message.type !== 'requestPayment')
  ) {
    logger.warn('Deleting non-existant or, non-text non-attachment non-requestPayment message')
    logger.debug('Deleting invalid message:', message)
    return
  }

  const meta = state.chat2.metaMap.get(conversationIDKey)
  if (!meta) {
    logger.warn('Deleting message w/ no meta')
    logger.debug('Deleting message w/ no meta', message)
    return
  }

  // We have to cancel pending messages
  if (!message.id) {
    if (message.outboxID) {
      return Saga.sequentially([
        Saga.call(
          RPCChatTypes.localCancelPostRpcPromise,
          {outboxID: Types.outboxIDToRpcOutboxID(message.outboxID)},
          Constants.waitingKeyCancelPost
        ),
        Saga.put(Chat2Gen.createMessagesWereDeleted({conversationIDKey, ordinals: [message.ordinal]})),
      ])
    } else {
      logger.warn('Delete of no message id and no outboxid')
    }
  } else {
    return Saga.call(
      RPCChatTypes.localPostDeleteNonblockRpcPromise,
      {
        clientPrev: 0,
        conversationID: Types.keyToConversationID(conversationIDKey),
        identifyBehavior: RPCTypes.tlfKeysTLFIdentifyBehavior.chatGui,
        outboxID: null,
        supersedes: message.id,
        tlfName: meta.tlfname,
        tlfPublic: false,
      },
      Constants.waitingKeyDeletePost
    )
  }
}

const clearMessageSetEditing = (action: Chat2Gen.MessageEditPayload) =>
  Saga.put(
    Chat2Gen.createMessageSetEditing({
      conversationIDKey: action.payload.conversationIDKey,
      ordinal: null,
    })
  )

// We pass a special flag to tell the service if we're aware of any broken users. This is so we avoid
// accidentally sending into a convo when there should be a red bar but we haven't seen it for some reason
const getIdentifyBehavior = (state: TypedState, conversationIDKey: Types.ConversationIDKey) => {
  const participants = Constants.getMeta(state, conversationIDKey).participants
  const hasBroken = participants.some(p => state.users.infoMap.getIn([p, 'broken']))
  // We send a flag to the daemon depending on if we know about a broken user or not. If not it'll check before sending and show
  // the red banner
  return hasBroken
    ? RPCTypes.tlfKeysTLFIdentifyBehavior.chatGui
    : RPCTypes.tlfKeysTLFIdentifyBehavior.chatGuiStrict
}

const messageReplyPrivately = (state: TypedState, action: Chat2Gen.MessageReplyPrivatelyPayload) => {
  const {sourceConversationIDKey, ordinal} = action.payload
  const message = Constants.getMessage(state, sourceConversationIDKey, ordinal)
  if (!message) {
    logger.warn("Can't find message to reply to", ordinal)
    return
  }

  return Saga.call(function*() {
    const result: RPCChatTypes.NewConversationLocalRes = yield createConversation(
      Chat2Gen.createCreateConversation({participants: [message.author]}),
      state
    )
    const conversationIDKey = Types.conversationIDToKey(result.conv.info.id)
    yield Saga.sequentially([
      Saga.put(Chat2Gen.createSelectConversation({conversationIDKey, reason: 'createdMessagePrivately'})),
      Saga.put(
        Chat2Gen.createMessageSetQuoting({
          ordinal: action.payload.ordinal,
          sourceConversationIDKey: action.payload.sourceConversationIDKey,
          targetConversationIDKey: conversationIDKey,
        })
      ),
    ])
  })
}

const messageEdit = (action: Chat2Gen.MessageEditPayload, state: TypedState) => {
  const {conversationIDKey, text, ordinal} = action.payload
  const message = Constants.getMessage(state, conversationIDKey, ordinal)
  if (!message) {
    logger.warn("Can't find message to edit", ordinal)
    return
  }

  if (message.type === 'text') {
    // Skip if the content is the same
    if (message.text.stringValue() === text.stringValue()) {
      return Saga.put(Chat2Gen.createMessageSetEditing({conversationIDKey, ordinal: null}))
    }

    const meta = Constants.getMeta(state, conversationIDKey)
    const tlfName = meta.tlfname
    const clientPrev = Constants.getClientPrev(state, conversationIDKey)
    // Editing a normal message
    if (message.id) {
      const supersedes = message.id
      const outboxID = Constants.generateOutboxID()

      return Saga.call(
        RPCChatTypes.localPostEditNonblockRpcPromise,
        {
          body: text.stringValue(),
          clientPrev,
          conversationID: Types.keyToConversationID(conversationIDKey),
          identifyBehavior: getIdentifyBehavior(state, conversationIDKey),
          outboxID,
          supersedes,
          tlfName,
          tlfPublic: false,
        },
        Constants.waitingKeyEditPost
      )
    } else {
      // Pending messages need to be cancelled and resent
      if (message.outboxID) {
        return Saga.sequentially([
          Saga.call(
            RPCChatTypes.localCancelPostRpcPromise,
            {
              outboxID: Types.outboxIDToRpcOutboxID(message.outboxID),
            },
            Constants.waitingKeyCancelPost
          ),
          Saga.put(Chat2Gen.createMessagesWereDeleted({conversationIDKey, ordinals: [message.ordinal]})),
          Saga.put(Chat2Gen.createMessageSend({conversationIDKey, text})),
        ])
      } else {
        logger.warn('Editing no id and no outboxid')
      }
    }
  } else {
    logger.warn('Editing non-text message')
  }
}

const messageRetry = (action: Chat2Gen.MessageRetryPayload, state: TypedState) => {
  const {outboxID} = action.payload
  return Saga.call(
    RPCChatTypes.localRetryPostRpcPromise,
    {
      outboxID: Types.outboxIDToRpcOutboxID(outboxID),
    },
    Constants.waitingKeyRetryPost
  )
}

const messageSend = (action: Chat2Gen.MessageSendPayload, state: TypedState) => {
  const {conversationIDKey, text} = action.payload
  const outboxID = Constants.generateOutboxID()
  const meta = Constants.getMeta(state, conversationIDKey)
  const tlfName = meta.tlfname
  const clientPrev = Constants.getClientPrev(state, conversationIDKey)

  // disable sending exploding messages if flag is false
  const ephemeralLifetime = flags.explodingMessagesEnabled
    ? Constants.getConversationExplodingMode(state, conversationIDKey)
    : 0
  const ephemeralData = ephemeralLifetime !== 0 ? {ephemeralLifetime} : {}

  // Inject pending message and make the call

  const addMessage = Saga.put(
    Chat2Gen.createMessagesAdd({
      context: {type: 'sent'},
      messages: [
        Constants.makePendingTextMessage(
          state,
          conversationIDKey,
          text,
          Types.stringToOutboxID(outboxID.toString('hex') || ''), // never null but makes flow happy
          ephemeralLifetime
        ),
      ],
    })
  )

  const postText = Saga.call(
    RPCChatTypes.localPostTextNonblockRpcPromise,
    {
      ...ephemeralData,
      body: text.stringValue(),
      clientPrev,
      conversationID: Types.keyToConversationID(conversationIDKey),
      identifyBehavior: getIdentifyBehavior(state, conversationIDKey),
      outboxID,
      tlfName,
      tlfPublic: false,
    },
    Constants.waitingKeyPost
  )

  // Do some logging to track down the root cause of a bug causing
  // messages to not send. Do this after creating the objects above to
  // narrow down the places where the action can possibly stop.

  logger.info('[MessageSend]', 'non-empty text?', text.stringValue().length > 0)

  return Saga.sequentially([addMessage, postText])
}

const messageSendWithResult = (result, action) => {
  logger.info('[MessageSend] success')
}

const messageSendWithError = (result, action) => {
  logger.info('[MessageSend] error')
}

const previewConversationAfterFindExisting = (
  _fromPreviewConversation,
  action: Chat2Gen.PreviewConversationPayload | Chat2Gen.SetPendingConversationUsersPayload,
  state: TypedState
) => {
  // TODO make a sequentially that uses an object map and not all this array nonsense
  if (!_fromPreviewConversation || _fromPreviewConversation.length !== 4) {
    return
  }
  const results: ?RPCChatTypes.FindConversationsLocalRes = _fromPreviewConversation[2]
  const users: Array<string> = _fromPreviewConversation[3]

  // still looking for this result?
  if (
    // If action.type === Chat2Gen.setPendingConversationUsers, then
    // we know that fromSearch is true and participants is non-empty
    // (see previewConversationFindExisting).
    action.type === Chat2Gen.setPendingConversationUsers &&
    !Constants.getMeta(state, Constants.pendingConversationIDKey)
      .participants.toSet()
      .equals(I.Set(users))
  ) {
    console.log('Ignoring old preview find due to participant mismatch')
    return
  }

  let existingConversationIDKey

  const isTeam =
    action.type === Chat2Gen.previewConversation && (action.payload.teamname || action.payload.channelname)
  if (action.type === Chat2Gen.previewConversation && action.payload.conversationIDKey) {
    existingConversationIDKey = action.payload.conversationIDKey
  } else if (results && results.conversations && results.conversations.length > 0) {
    // Even if we find an existing conversation lets put it into the pending state so its on top always, makes the UX simpler and better to see it selected
    // and allows quoting privately to work nicely
    existingConversationIDKey = Types.conversationIDToKey(results.conversations[0].info.id)

    // If we get a conversationIDKey we don't know about (maybe an empty convo) lets treat it as not being found so we can go through the create flow
    // if it's a team avoid the flow and just preview & select the channel
    if (
      !isTeam &&
      existingConversationIDKey &&
      Constants.getMeta(state, existingConversationIDKey).conversationIDKey === Constants.noConversationIDKey
    ) {
      existingConversationIDKey = Constants.noConversationIDKey
    }
  }

  // If we're previewing a team conversation we want to actually make an rpc call and add it to the inbox
  if (isTeam) {
    if (!existingConversationIDKey || existingConversationIDKey === Constants.noConversationIDKey) {
      throw new Error('Tried to preview a non-existant channel?')
    }
    return Saga.sequentially([
      Saga.call(RPCChatTypes.localPreviewConversationByIDLocalRpcPromise, {
        convID: Types.keyToConversationID(existingConversationIDKey),
      }),
      Saga.put(
        Chat2Gen.createSelectConversation({
          conversationIDKey: existingConversationIDKey,
          reason: 'previewResolved',
        })
      ),
      Saga.put(Chat2Gen.createNavigateToThread()),
    ])
  } else {
    return Saga.sequentially([
      Saga.put(
        Chat2Gen.createSetPendingConversationExistingConversationIDKey({
          conversationIDKey: existingConversationIDKey || Constants.noConversationIDKey,
        })
      ),
      Saga.put(Chat2Gen.createSetPendingConversationUsers({fromSearch: false, users})),
      Saga.put(Chat2Gen.createNavigateToThread()),
    ])
  }
}

// Start a conversation, or select an existing one
const previewConversationFindExisting = (
  action: Chat2Gen.PreviewConversationPayload | Chat2Gen.SetPendingConversationUsersPayload,
  state: TypedState
) => {
  let participants
  let teamname
  let channelname
  let conversationIDKey
  if (action.type === Chat2Gen.previewConversation) {
    participants = action.payload.participants
    teamname = action.payload.teamname
    channelname = action.payload.channelname || 'general'
    conversationIDKey = action.payload.conversationIDKey
  } else if (action.type === Chat2Gen.setPendingConversationUsers) {
    if (!action.payload.fromSearch) {
      return
    }
    participants = action.payload.users
    if (!participants.length) {
      return Saga.put(
        Chat2Gen.createSetPendingConversationExistingConversationIDKey({
          conversationIDKey: Constants.noConversationIDKey,
        })
      )
    }
  }
  const you = state.config.username || ''

  let params
  let users
  let setUsers

  // we handled participants or teams
  if (participants) {
    const toFind = I.Set(participants).add(you)
    params = {tlfName: toFind.join(',')}
    users = I.Set(participants)
      .subtract([you])
      .toArray()
    setUsers = Saga.put(Chat2Gen.createSetPendingConversationUsers({fromSearch: false, users}))
  } else if (teamname) {
    params = {
      membersType: RPCChatTypes.commonConversationMembersType.team,
      tlfName: teamname,
      topicName: channelname,
    }
  } else if (conversationIDKey) {
    // we can skip the call if we have a conversationid already
  } else {
    throw new Error('Start conversation called w/ no participants or teamname')
  }

  const markPendingWaiting = Saga.put(
    Chat2Gen.createSetPendingConversationExistingConversationIDKey({
      conversationIDKey: Constants.pendingWaitingConversationIDKey,
    })
  )

  const makeCall = conversationIDKey
    ? null
    : Saga.call(RPCChatTypes.localFindConversationsLocalRpcPromise, {
        identifyBehavior: RPCTypes.tlfKeysTLFIdentifyBehavior.chatGui,
        membersType: RPCChatTypes.commonConversationMembersType.impteamnative,
        oneChatPerTLF: true,
        topicName: '',
        topicType: RPCChatTypes.commonTopicType.chat,
        visibility: RPCTypes.commonTLFVisibility.private,
        ...params,
      })

  const passUsersDown = Saga.call(() => users)

  return Saga.sequentially([markPendingWaiting, setUsers, makeCall, passUsersDown])
}

const startupInboxLoad = (_, state: TypedState) =>
  state.config.username && Saga.put(Chat2Gen.createInboxRefresh({reason: 'bootstrap'}))

const changeSelectedConversation = (
  action:
    | Chat2Gen.MetasReceivedPayload
    | Chat2Gen.LeaveConversationPayload
    | Chat2Gen.MetaDeletePayload
    | Chat2Gen.MessageSendPayload
    | Chat2Gen.SetPendingModePayload
    | Chat2Gen.AttachmentsUploadPayload
    | Chat2Gen.BlockConversationPayload
    | TeamsGen.LeaveTeamPayload,
  state: TypedState
) => {
  const selected = Constants.getSelectedConversation(state)
  switch (action.type) {
    case Chat2Gen.setPendingMode: {
      if (action.payload.pendingMode === 'newChat') {
      } else if (action.payload.pendingMode !== 'none') {
        return Saga.sequentially([
          Saga.put(
            Chat2Gen.createSelectConversation({
              conversationIDKey: Constants.pendingConversationIDKey,
              reason: 'setPendingMode',
            })
          ),
          Saga.put(navigateToThreadRoute),
        ])
      } else if (action.payload.noneDestination === 'inbox') {
        return Saga.put(Chat2Gen.createNavigateToInbox({findNewConversation: true}))
      } else if (action.payload.noneDestination === 'thread') {
        // don't allow check of isValidConversationIDKey
        return Saga.put(navigateToThreadRoute)
      }
      break
    }
    case Chat2Gen.messageSend: // fallthrough
    case Chat2Gen.attachmentsUpload:
      // Sent into a resolved pending conversation? Select the resolved one
      if (selected === Constants.pendingConversationIDKey) {
        const resolvedPendingConversationIDKey = Constants.getResolvedPendingConversationIDKey(state)
        if (resolvedPendingConversationIDKey !== Constants.noConversationIDKey) {
          return Saga.put(
            Chat2Gen.createSelectConversation({
              conversationIDKey: resolvedPendingConversationIDKey,
              reason: 'sendingToPending',
            })
          )
        }
      }
  }

  if (!isMobile) {
    return _maybeAutoselectNewestConversation(action, state)
  }
}

const _maybeAutoselectNewestConversation = (
  action:
    | Chat2Gen.MetasReceivedPayload
    | Chat2Gen.LeaveConversationPayload
    | Chat2Gen.MetaDeletePayload
    | Chat2Gen.MessageSendPayload
    | Chat2Gen.SetPendingModePayload
    | Chat2Gen.AttachmentsUploadPayload
    | Chat2Gen.BlockConversationPayload
    | Chat2Gen.NavigateToInboxPayload
    | TeamsGen.LeaveTeamPayload,
  state: TypedState
) => {
  // If there is a team we should avoid when selecting a new conversation (e.g.
  // on team leave) put the name in `avoidTeam` and `isEligibleConvo` below will
  // take it into account
  let avoidTeam = ''
  if (action.type === TeamsGen.leaveTeam) {
    avoidTeam = action.payload.teamname
  }
  let selected = Constants.getSelectedConversation(state)
  const selectedMeta = state.chat2.metaMap.get(selected)
  if (!selectedMeta) {
    selected = Constants.noConversationIDKey
  }
  if (action.type === Chat2Gen.metaDelete) {
    if (!action.payload.selectSomethingElse) {
      return
    }
    // only do this if we blocked the current conversation
    if (selected !== Constants.noConversationIDKey && selected !== action.payload.conversationIDKey) {
      return
    }
    // only select something if we're leaving a pending conversation
  } else if (action.type === Chat2Gen.setPendingMode) {
    if (action.payload.pendingMode !== 'none') {
      return
    }
  }

  if (action.type === Chat2Gen.metasReceived) {
    // If we have new activity, don't switch to it unless no convo was selected
    if (selected !== Constants.noConversationIDKey) {
      return
    }
  } else if (action.type === Chat2Gen.setPendingMode) {
    if (Constants.isValidConversationIDKey(selected)) {
      return
    }
  } else if (
    (action.type === Chat2Gen.leaveConversation || action.type === Chat2Gen.blockConversation) &&
    action.payload.conversationIDKey === selected
  ) {
    // Intentional fall-through -- force select a new one
  } else if (
    Constants.isValidConversationIDKey(selected) &&
    (!avoidTeam || (selectedMeta && selectedMeta.teamname !== avoidTeam))
  ) {
    // Stay with our existing convo if it was not empty or pending, or the
    // selected convo already doesn't belong to the team we're trying to switch
    // away from
    return
  }

  const isEligibleConvo = meta => {
    if (meta.teamType === 'big') {
      // Don't select a big team channel
      return false
    }
    if (avoidTeam && meta.teamname === avoidTeam) {
      // We just left this team, don't select a convo from it
      return false
    }
    return true
  }

  // If we got here we're auto selecting the newest convo
  const meta = state.chat2.metaMap.maxBy(meta => (isEligibleConvo(meta) ? meta.timestamp : 0))

  if (meta) {
    return Saga.put(
      Chat2Gen.createSelectConversation({
        conversationIDKey: meta.conversationIDKey,
        reason: 'findNewestConversation',
      })
    )
  } else if (avoidTeam) {
    // No conversations besides in the team we're trying to avoid. Select
    // nothing
    logger.info(
      `AutoselectNewestConversation: no eligible conversations left in inbox (no conversations outside of team we're avoiding); selecting nothing`
    )
    return Saga.put(
      Chat2Gen.createSelectConversation({
        conversationIDKey: Constants.noConversationIDKey,
        reason: 'clearSelected',
      })
    )
  }
}

const openFolder = (action: Chat2Gen.OpenFolderPayload, state: TypedState) => {
  const meta = Constants.getMeta(state, action.payload.conversationIDKey)
  const path = FsTypes.stringToPath(
    meta.teamType !== 'adhoc'
      ? teamFolder(meta.teamname)
      : privateFolderWithUsers(meta.participants.toArray())
  )
  return Saga.put(FsGen.createOpenPathInFilesTab({path}))
}

const getRecommendations = (
  action: Chat2Gen.SelectConversationPayload | Chat2Gen.SetPendingConversationUsersPayload,
  state: TypedState
) => {
  if (
    action.type === Chat2Gen.selectConversation &&
    action.payload.conversationIDKey !== Constants.pendingConversationIDKey
  ) {
    return
  }

  const meta = Constants.getMeta(state, Constants.pendingConversationIDKey)
  if (meta.participants.isEmpty()) {
    return Saga.put(SearchGen.createSearchSuggestions({searchKey: 'chatSearch'}))
  }
}

const clearSearchResults = (action: SearchGen.UserInputItemsUpdatedPayload) =>
  Saga.put(SearchGen.createClearSearchResults({searchKey: 'chatSearch'}))

const updatePendingParticipants = (
  action: Chat2Gen.SetPendingModePayload | SearchGen.UserInputItemsUpdatedPayload,
  state: TypedState
) => {
  let users
  if (action.type === Chat2Gen.setPendingMode) {
    // Ignore the pendingMode changes other than the clear
    if (action.payload.pendingMode !== 'none') {
      return
    }
    users = []
  } else {
    users = action.payload.userInputItemIds || []
  }

  return Saga.sequentially([
    Saga.put(Chat2Gen.createSetPendingConversationUsers({fromSearch: true, users})),
    Saga.put(SearchGen.createSetUserInputItems({searchKey: 'chatSearch', searchResults: users})),
  ])
}

function* downloadAttachment(fileName: string, conversationIDKey: any, message: any, ordinal: any) {
  try {
    let lastRatioSent = -1 // force the first update to show no matter what
    const onDownloadProgress = ({bytesComplete, bytesTotal}) => {
      const ratio = bytesComplete / bytesTotal
      // Don't spam ourselves with updates
      if (ratio - lastRatioSent > 0.05) {
        lastRatioSent = ratio
        return Saga.put(
          Chat2Gen.createAttachmentLoading({conversationIDKey, isPreview: false, ordinal, ratio})
        )
      }
    }

    yield RPCChatTypes.localDownloadFileAttachmentLocalRpcSaga({
      incomingCallMap: {
        'chat.1.chatUi.chatAttachmentDownloadDone': () => {},
        'chat.1.chatUi.chatAttachmentDownloadProgress': onDownloadProgress,
        'chat.1.chatUi.chatAttachmentDownloadStart': () => {},
      },
      params: {
        conversationID: Types.keyToConversationID(conversationIDKey),
        filename: fileName,
        identifyBehavior: RPCTypes.tlfKeysTLFIdentifyBehavior.chatGui,
        messageID: message.id,
        preview: false,
      },
    })
    yield Saga.put(Chat2Gen.createAttachmentDownloaded({conversationIDKey, ordinal, path: fileName}))
  } catch (e) {}
}

// Download an attachment to your device
function* attachmentDownload(action: Chat2Gen.AttachmentDownloadPayload) {
  const {conversationIDKey, forShare, ordinal} = action.payload
  if (forShare) {
    // We are sharing an attachment on mobile,
    // the reducer handles setting the appropriate
    // flags in this case
    // TODO DESKTOP-6562 refactor this logic
    return
  }
  const state: TypedState = yield Saga.select()
  let message = Constants.getMessage(state, conversationIDKey, ordinal)

  if (!message || message.type !== 'attachment') {
    throw new Error('Trying to download missing / incorrect message?')
  }

  // already downloaded?
  if (message.downloadPath) {
    logger.warn('Attachment already downloaded')
    return
  }

  // Download it
  const destPath = yield Saga.call(downloadFilePath, message.fileName)
  yield Saga.call(downloadAttachment, destPath, conversationIDKey, message, ordinal)
}

function* attachmentPreviewSelect(action: Chat2Gen.AttachmentPreviewSelectPayload) {
  const message = action.payload.message
  if (Constants.isVideoAttachment(message)) {
    // Start up the fullscreen video view
    yield Saga.put(
      RouteTreeGen.createNavigateAppend({
        path: [
          {
            props: {conversationIDKey: message.conversationIDKey, ordinal: message.ordinal},
            selected: 'attachmentVideoFullscreen',
          },
        ],
      })
    )
  } else {
    yield Saga.put(
      RouteTreeGen.createNavigateAppend({
        path: [
          {
            props: {conversationIDKey: message.conversationIDKey, ordinal: message.ordinal},
            selected: 'attachmentFullscreen',
          },
        ],
      })
    )
  }
}

// Upload an attachment
function* attachmentsUpload(action: Chat2Gen.AttachmentsUploadPayload) {
  const {conversationIDKey, paths, titles} = action.payload
  const state: TypedState = yield Saga.select()

  const meta = state.chat2.metaMap.get(conversationIDKey)
  if (!meta) {
    logger.warn('Missing meta for attachment upload', conversationIDKey)
    return
  }
  const clientPrev = Constants.getClientPrev(state, conversationIDKey)
  // disable sending exploding messages if flag is false
  const ephemeralLifetime = flags.explodingMessagesEnabled
    ? Constants.getConversationExplodingMode(state, conversationIDKey)
    : 0
  const ephemeralData = ephemeralLifetime !== 0 ? {ephemeralLifetime} : {}

  // Post initial messages to get the upload in the outbox, and to also get the outbox IDs
  // These messages will not send until the upload has both been started and completed.
  const messageResults: Array<?RPCChatTypes.PostLocalNonblockRes> = yield Saga.sequentially(
    paths.map((p, i) =>
      Saga.call(RPCChatTypes.localPostFileAttachmentMessageLocalNonblockRpcPromise, {
        ...ephemeralData,
        convID: Types.keyToConversationID(conversationIDKey),
        tlfName: meta.tlfname,
        filename: p,
        title: titles[i],
        metadata: Buffer.from([]),
        visibility: RPCTypes.commonTLFVisibility.private,
        clientPrev,
        identifyBehavior: getIdentifyBehavior(state, conversationIDKey),
      })
    )
  )
  const outboxIDs = messageResults.reduce((obids, r) => {
    if (r) {
      obids.push(r.outboxID)
    }
    return obids
  }, [])
  if (outboxIDs.length === 0) {
    logger.info('all outbox IDs filtered on null results')
    return
  }

  // Make the previews
  const previews: Array<?RPCChatTypes.MakePreviewRes> = yield Saga.sequentially(
    paths.map((filename, i) =>
      Saga.call(RPCChatTypes.localMakePreviewRpcPromise, {
        filename,
        outboxID: outboxIDs[i],
      })
    )
  )

  // Collect preview information
  const previewURLs = previews.map(
    preview =>
      preview &&
      preview.location &&
      preview.location.ltyp === RPCChatTypes.localPreviewLocationTyp.url &&
      preview.location.url
        ? preview.location.url
        : ''
  )
  const previewSpecs = previews.map(preview =>
    Constants.previewSpecs(preview && preview.metadata, preview && preview.baseMetadata)
  )

  let lastOrdinal = null
  const messages = outboxIDs.map((o, i) => {
    const m = Constants.makePendingAttachmentMessage(
      state,
      conversationIDKey,
      titles[i],
      FsTypes.getLocalPathName(paths[i]),
      previewURLs[i],
      previewSpecs[i],
      Types.rpcOutboxIDToOutboxID(outboxIDs[i]),
      lastOrdinal,
      null,
      ephemeralLifetime
    )
    lastOrdinal = Constants.nextFractionalOrdinal(m.ordinal)
    return m
  })
  yield Saga.put(
    Chat2Gen.createMessagesAdd({
      context: {type: 'sent'},
      messages,
    })
  )
  yield Saga.sequentially(
    paths.map((path, i) =>
      Saga.call(RPCChatTypes.localPostFileAttachmentUploadLocalNonblockRpcPromise, {
        convID: Types.keyToConversationID(conversationIDKey),
        outboxID: outboxIDs[i],
        filename: path,
        title: titles[i],
        metadata: Buffer.from([]),
        callerPreview: previews[i],
        identifyBehavior: getIdentifyBehavior(state, conversationIDKey),
      })
    )
  )
}

// Tell service we're typing
const sendTyping = (action: Chat2Gen.SendTypingPayload) => {
  const {conversationIDKey, typing} = action.payload
  return Saga.call(RPCChatTypes.localUpdateTypingRpcPromise, {
    conversationID: Types.keyToConversationID(conversationIDKey),
    typing,
  })
}

// Implicit teams w/ reset users we can invite them back in or chat w/o them
const resetChatWithoutThem = (action: Chat2Gen.ResetChatWithoutThemPayload, state: TypedState) => {
  const {conversationIDKey} = action.payload
  const meta = Constants.getMeta(state, conversationIDKey)
  // remove all bad people
  const goodParticipants = meta.participants.toSet().subtract(meta.resetParticipants)
  return Saga.put(
    Chat2Gen.createPreviewConversation({
      participants: goodParticipants.toArray(),
      reason: 'resetChatWithoutThem',
    })
  )
}

// let them back in after they reset
const resetLetThemIn = (action: Chat2Gen.ResetLetThemInPayload) =>
  Saga.call(RPCChatTypes.localAddTeamMemberAfterResetRpcPromise, {
    convID: Types.keyToConversationID(action.payload.conversationIDKey),
    username: action.payload.username,
  })

const markThreadAsRead = (
  action:
    | Chat2Gen.SelectConversationPayload
    | Chat2Gen.MessagesAddPayload
    | Chat2Gen.MarkInitiallyLoadedThreadAsReadPayload
    | ConfigGen.ChangedFocusPayload
    | RouteTreeGen.Actions,
  state: TypedState
) => {
  const conversationIDKey = Constants.getSelectedConversation(state)

  if (!conversationIDKey) {
    logger.info('marking read bail on no selected conversation')
    return
  }

  if (!state.chat2.metaMap.get(conversationIDKey)) {
    logger.info('marking read bail on not in meta list. preview?')
    return
  }

  if (action.type === Chat2Gen.markInitiallyLoadedThreadAsRead) {
    if (action.payload.conversationIDKey !== conversationIDKey) {
      logger.info('marking read bail on not looking at this thread anymore?')
      return
    }
  }

  if (!Constants.isUserActivelyLookingAtThisThread(state, conversationIDKey)) {
    logger.info('marking read bail on not looking at this thread')
    return
  }

  let message
  const mmap = state.chat2.messageMap.get(conversationIDKey)
  if (mmap) {
    const ordinals = Constants.getMessageOrdinals(state, conversationIDKey)
    const ordinal = ordinals.findLast(o => {
      const m = mmap.get(o)
      return m && !!m.id
    })
    message = mmap.get(ordinal)
  }

  if (!message) {
    logger.info('marking read bail on no messages')
    return
  }

  logger.info(`marking read messages ${conversationIDKey} ${message.id}`)
  return Saga.call(RPCChatTypes.localMarkAsReadLocalRpcPromise, {
    conversationID: Types.keyToConversationID(conversationIDKey),
    msgID: message.id,
  })
}

// Delete a message and any older
const deleteMessageHistory = (action: Chat2Gen.MessageDeletePayload, state: TypedState) => {
  const {conversationIDKey} = action.payload
  const meta = Constants.getMeta(state, conversationIDKey)

  if (!meta.tlfname) {
    logger.warn('Deleting message history for non-existent TLF:')
    return
  }

  const param = {
    age: 0,
    conversationID: Types.keyToConversationID(conversationIDKey),
    identifyBehavior: RPCTypes.tlfKeysTLFIdentifyBehavior.chatGui,
    tlfName: meta.tlfname,
    tlfPublic: false,
  }
  return Saga.call(RPCChatTypes.localPostDeleteHistoryByAgeRpcPromise, param)
}

// Get the rights a user has on certain actions in a team
const loadCanUserPerform = (action: Chat2Gen.SelectConversationPayload, state: TypedState) => {
  const {conversationIDKey} = action.payload
  const meta = Constants.getMeta(state, conversationIDKey)
  const teamname = meta.teamname
  if (!teamname) {
    return
  }
  if (!hasCanPerform(state, teamname)) {
    return Saga.put(TeamsGen.createGetTeamOperations({teamname}))
  }
}

// Helpers to nav you to the right place
const navigateToInbox = (
  action:
    | Chat2Gen.NavigateToInboxPayload
    | Chat2Gen.LeaveConversationPayload
    | TeamsGen.LeaveTeamPayload
    | TeamsGen.LeftTeamPayload,
  state: TypedState
) => {
  if (action.type === Chat2Gen.leaveConversation && action.payload.dontNavigateToInbox) {
    return
  }
  const resetRouteAction = Saga.put(
    RouteTreeGen.createNavigateTo({path: [{props: {}, selected: chatTab}, {props: {}, selected: null}]})
  )
  if (action.type === TeamsGen.leaveTeam || action.type === TeamsGen.leftTeam) {
    const {context, teamname} = action.payload
    switch (action.type) {
      case TeamsGen.leaveTeam:
        if (context !== 'chat' && Constants.isTeamConversationSelected(state, teamname)) {
          // If we're leaving a team from somewhere else and we have a team convo
          // selected, reset the chat tab to the root
          logger.info(`chat:navigateToInbox resetting chat tab nav stack to root because of leaveTeam`)
          return Saga.put(RouteTreeGen.createNavigateTo({path: [], parentPath: [chatTab]}))
        }
        break
      case TeamsGen.leftTeam:
        if (context === 'chat') {
          // If we've left a team from the chat tab indiscriminately navigate to
          // the tab root
          logger.info(`chat:navigateToInbox navigating to cleared chat routes because of leftTeam`)
          return resetRouteAction
        }
    }
    return
  }
  const actions = [resetRouteAction]
  if (action.type === Chat2Gen.navigateToInbox && action.payload.findNewConversation && !isMobile) {
    actions.push(_maybeAutoselectNewestConversation(action, state))
  }
  return Saga.sequentially(actions)
}

// Unchecked version of Chat2Gen.createNavigateToThread() --
// Saga.put() this if you want to select the pending conversation
// (which doesn't count as valid).
const navigateToThreadRoute = RouteTreeGen.createNavigateTo({path: Constants.threadRoute})

const navigateToThread = (action: Chat2Gen.NavigateToThreadPayload, state: TypedState) => {
  if (!Constants.isValidConversationIDKey(state.chat2.selectedConversation)) {
    console.log('Skip nav to thread on invalid conversation')
    return
  }
  return Saga.put(navigateToThreadRoute)
}

const mobileNavigateOnSelect = (action: Chat2Gen.SelectConversationPayload, state: TypedState) => {
  if (Constants.isValidConversationIDKey(action.payload.conversationIDKey)) {
    return Saga.put(navigateToThreadRoute)
  }
}

const mobileChangeSelection = (_: any, state: TypedState) => {
  const routePath = getPath(state.routeTree.routeState)
  const inboxSelected = routePath.size === 1 && routePath.get(0) === chatTab
  if (inboxSelected) {
    return Saga.put(
      Chat2Gen.createSelectConversation({
        conversationIDKey: Constants.noConversationIDKey,
        reason: 'clearSelected',
      })
    )
  }
}

// Native share sheet for attachments
function* mobileMessageAttachmentShare(action: Chat2Gen.MessageAttachmentNativeSharePayload) {
  const {conversationIDKey, ordinal} = action.payload
  let state: TypedState = yield Saga.select()
  let message = Constants.getMessage(state, conversationIDKey, ordinal)
  if (!message || message.type !== 'attachment') {
    throw new Error('Invalid share message')
  }
  if (!message.fileURLCached) {
    yield Saga.put(
      Chat2Gen.createAttachmentDownload({
        conversationIDKey: message.conversationIDKey,
        ordinal: message.ordinal,
      })
    )
  }
  yield Saga.sequentially([
    Saga.put(Chat2Gen.createAttachmentDownload({conversationIDKey, ordinal, forShare: true})),
    Saga.call(downloadAndShowShareActionSheet, message.fileURL, message.fileType),
    Saga.put(Chat2Gen.createAttachmentDownloaded({conversationIDKey, ordinal, forShare: true})),
  ])
}

// Native save to camera roll
function* mobileMessageAttachmentSave(action: Chat2Gen.MessageAttachmentNativeSavePayload) {
  const {conversationIDKey, ordinal} = action.payload
  let state: TypedState = yield Saga.select()
  let message = Constants.getMessage(state, conversationIDKey, ordinal)
  if (!message || message.type !== 'attachment') {
    throw new Error('Invalid share message')
  }
  if (!message.fileURLCached) {
    yield Saga.put(
      Chat2Gen.createAttachmentDownload({
        conversationIDKey: message.conversationIDKey,
        ordinal: message.ordinal,
      })
    )
  }
  try {
    logger.info('Trying to save chat attachment to camera roll')
    yield Saga.call(saveAttachmentToCameraRoll, message.fileURL, message.fileType)
  } catch (err) {
    logger.error('Failed to save attachment: ' + err)
    throw new Error('Failed to save attachment: ' + err)
  }
}

const joinConversation = (action: Chat2Gen.JoinConversationPayload) =>
  Saga.call(
    RPCChatTypes.localJoinConversationByIDLocalRpcPromise,
    {
      convID: Types.keyToConversationID(action.payload.conversationIDKey),
    },
    Constants.waitingKeyJoinConversation
  )

const leaveConversation = (action: Chat2Gen.LeaveConversationPayload) =>
  Saga.call(RPCChatTypes.localLeaveConversationLocalRpcPromise, {
    convID: Types.keyToConversationID(action.payload.conversationIDKey),
  })

const muteConversation = (action: Chat2Gen.MuteConversationPayload) =>
  Saga.call(RPCChatTypes.localSetConversationStatusLocalRpcPromise, {
    conversationID: Types.keyToConversationID(action.payload.conversationIDKey),
    identifyBehavior: RPCTypes.tlfKeysTLFIdentifyBehavior.chatGui,
    status: action.payload.muted
      ? RPCChatTypes.commonConversationStatus.muted
      : RPCChatTypes.commonConversationStatus.unfiled,
  })

const updateNotificationSettings = (action: Chat2Gen.UpdateNotificationSettingsPayload) =>
  Saga.call(RPCChatTypes.localSetAppNotificationSettingsLocalRpcPromise, {
    channelWide: action.payload.notificationsGlobalIgnoreMentions,
    convID: Types.keyToConversationID(action.payload.conversationIDKey),
    settings: [
      {
        deviceType: RPCTypes.commonDeviceType.desktop,
        enabled: action.payload.notificationsDesktop === 'onWhenAtMentioned',
        kind: RPCChatTypes.commonNotificationKind.atmention,
      },
      {
        deviceType: RPCTypes.commonDeviceType.desktop,
        enabled: action.payload.notificationsDesktop === 'onAnyActivity',
        kind: RPCChatTypes.commonNotificationKind.generic,
      },
      {
        deviceType: RPCTypes.commonDeviceType.mobile,
        enabled: action.payload.notificationsMobile === 'onWhenAtMentioned',
        kind: RPCChatTypes.commonNotificationKind.atmention,
      },
      {
        deviceType: RPCTypes.commonDeviceType.mobile,
        enabled: action.payload.notificationsMobile === 'onAnyActivity',
        kind: RPCChatTypes.commonNotificationKind.generic,
      },
    ],
  })

const blockConversation = (action: Chat2Gen.BlockConversationPayload) =>
  Saga.sequentially([
    Saga.put(Chat2Gen.createNavigateToInbox({findNewConversation: true})),
    Saga.call(RPCChatTypes.localSetConversationStatusLocalRpcPromise, {
      conversationID: Types.keyToConversationID(action.payload.conversationIDKey),
      identifyBehavior: RPCTypes.tlfKeysTLFIdentifyBehavior.chatGui,
      status: action.payload.reportUser
        ? RPCChatTypes.commonConversationStatus.reported
        : RPCChatTypes.commonConversationStatus.blocked,
    }),
  ])

const setConvRetentionPolicy = (action: Chat2Gen.SetConvRetentionPolicyPayload) => {
  const {conversationIDKey, policy} = action.payload
  const convID = Types.keyToConversationID(conversationIDKey)
  let servicePolicy: ?RPCChatTypes.RetentionPolicy
  let ret
  try {
    servicePolicy = retentionPolicyToServiceRetentionPolicy(policy)
  } catch (err) {
    // should never happen
    logger.error(`Unable to parse retention policy: ${err.message}`)
    throw err
  } finally {
    if (servicePolicy) {
      ret = Saga.call(RPCChatTypes.localSetConvRetentionLocalRpcPromise, {
        convID,
        policy: servicePolicy,
      })
    }
  }
  return ret
}

const changePendingMode = (
  action: Chat2Gen.SelectConversationPayload | Chat2Gen.PreviewConversationPayload,
  state: TypedState
) => {
  switch (action.type) {
    case Chat2Gen.previewConversation:
      // We decided to make a team instead of start a convo, so no resolution will take place
      if (action.payload.reason === 'convertAdHoc') {
        return Saga.put(Chat2Gen.createSetPendingMode({pendingMode: 'none', noneDestination: 'inbox'}))
      }
      // We're selecting a team so we never want to show the row, we'll instead make the rpc call to add it to the inbox
      if (action.payload.teamname || action.payload.channelname) {
        return Saga.put(Chat2Gen.createSetPendingMode({pendingMode: 'none'}))
      } else {
        // Otherwise, we're starting a chat with some users.
        return Saga.put(
          Chat2Gen.createSetPendingMode({
            pendingMode: action.payload.reason === 'fromAReset' ? 'startingFromAReset' : 'fixedSetOfUsers',
          })
        )
      }
    case Chat2Gen.selectConversation: {
      if (state.chat2.pendingMode === 'none') {
        return
      }
      if (
        action.payload.conversationIDKey === Constants.pendingConversationIDKey ||
        action.payload.conversationIDKey === Constants.pendingWaitingConversationIDKey
      ) {
        return
      }

      // Selected another conversation and the pending users are empty
      const meta = Constants.getMeta(state, Constants.pendingConversationIDKey)
      if (meta.participants.isEmpty()) {
        return Saga.put(Chat2Gen.createSetPendingMode({pendingMode: 'none'}))
      }

      // Selected the resolved pending conversation? Exit pendingMode
      if (meta.conversationIDKey === action.payload.conversationIDKey) {
        return Saga.put(Chat2Gen.createSetPendingMode({pendingMode: 'none'}))
      }
    }
  }
}

const createConversation = (action: Chat2Gen.CreateConversationPayload, state: TypedState) => {
  const username = state.config.username
  if (!username) {
    throw new Error('Making a convo while logged out?')
  }
  return Saga.call(
    RPCChatTypes.localNewConversationLocalRpcPromise,
    {
      identifyBehavior: RPCTypes.tlfKeysTLFIdentifyBehavior.chatGui,
      membersType: RPCChatTypes.commonConversationMembersType.impteamnative,
      tlfName: I.Set([username])
        .concat(action.payload.participants)
        .join(','),
      tlfVisibility: RPCTypes.commonTLFVisibility.private,
      topicType: RPCChatTypes.commonTopicType.chat,
    },
    Constants.waitingKeyCreating
  )
}

const createConversationSelectIt = (result: RPCChatTypes.NewConversationLocalRes) => {
  const conversationIDKey = Types.conversationIDToKey(result.conv.info.id)
  if (!conversationIDKey) {
    logger.warn("Couldn't make a new conversation?")
    return
  }
  return Saga.sequentially([
    Saga.put(Chat2Gen.createSelectConversation({conversationIDKey, reason: 'justCreated'})),
    Saga.put(Chat2Gen.createSetPendingMode({pendingMode: 'none', noneDestination: 'thread'})),
  ])
}

const createConversationError = () => {
  return Saga.put(Chat2Gen.createSetPendingStatus({pendingStatus: 'failed'}))
}

const setConvExplodingMode = (action: Chat2Gen.SetConvExplodingModePayload) => {
  const {conversationIDKey, seconds} = action.payload
  const actions = []
  logger.info(`Setting exploding mode for conversation ${conversationIDKey} to ${seconds}`)

  // unset a conversation exploding lock for this convo so we accept the new one
  actions.push(Saga.put(Chat2Gen.createSetExplodingModeLock({conversationIDKey, unset: true})))

  const category = Constants.explodingModeGregorKey(conversationIDKey)
  if (seconds === 0) {
    // dismiss the category so we don't leave cruft in the push state
    actions.push(Saga.call(RPCTypes.gregorDismissCategoryRpcPromise, {category}))
  } else {
    // update the category with the exploding time
    actions.push(
      Saga.call(RPCTypes.gregorUpdateCategoryRpcPromise, {
        body: seconds.toString(),
        category,
        dtime: {offset: 0, time: 0},
      })
    )
  }

  return Saga.sequentially(actions)
}

const setConvExplodingModeSuccess = (
  res: RPCGregorTypes.MsgID | void,
  action: Chat2Gen.SetConvExplodingModePayload
) => {
  const {conversationIDKey, seconds} = action.payload
  if (seconds !== 0) {
    logger.info(`Successfully set exploding mode for conversation ${conversationIDKey} to ${seconds}`)
  } else {
    logger.info(`Successfully unset exploding mode for conversation ${conversationIDKey}`)
  }
}

// don't bug the users with black bars for network errors. chat isn't going to work in general
const ignoreErrors = [
  RPCTypes.constantsStatusCode.scgenericapierror,
  RPCTypes.constantsStatusCode.scapinetworkerror,
  RPCTypes.constantsStatusCode.sctimeout,
]
const setConvExplodingModeFailure = (e, action: Chat2Gen.SetConvExplodingModePayload) => {
  const {conversationIDKey, seconds} = action.payload
  if (seconds !== 0) {
    logger.error(
      `Failed to set exploding mode for conversation ${conversationIDKey} to ${seconds}. Service responded with: ${
        e.message
      }`
    )
  } else {
    logger.error(
      `Failed to unset exploding mode for conversation ${conversationIDKey}. Service responded with: ${
        e.message
      }`
    )
  }
  if (ignoreErrors.includes(e.code)) {
    return
  }
  throw e
}

function* handleSeeingExplodingMessages(action: Chat2Gen.HandleSeeingExplodingMessagesPayload) {
  const gregorState = yield Saga.call(RPCTypes.gregorGetStateRpcPromise)
  const seenExplodingMessages = gregorState.items.find(
    i => i.item.category === Constants.seenExplodingGregorKey
  )
  let body = Date.now().toString()
  if (seenExplodingMessages) {
    const contents = seenExplodingMessages.item.body.toString()
    if (isNaN(parseInt(contents, 10))) {
      logger.info('handleSeeingExplodingMessages: bad seenExploding item body, updating category')
    } else {
      // do nothing
      return
    }
  }
  yield Saga.call(RPCTypes.gregorUpdateCategoryRpcPromise, {
    body,
    category: Constants.seenExplodingGregorKey,
    dtime: {time: 0, offset: 0},
  })
}

const loadStaticConfig = (state: TypedState, action: ConfigGen.DaemonHandshakePayload) =>
  !state.chat2.staticConfig &&
  Saga.sequentially([
    Saga.put(
      ConfigGen.createDaemonHandshakeWait({
        increment: true,
        name: 'chat.loadStatic',
        version: action.payload.version,
      })
    ),
    Saga.call(function*() {
      const loadAction = yield RPCChatTypes.localGetStaticConfigRpcPromise().then(
        (res: RPCChatTypes.StaticConfig) => {
          if (!res.deletableByDeleteHistory) {
            logger.error('chat.loadStaticConfig: got no deletableByDeleteHistory in static config')
            return
          }
          const deletableByDeleteHistory = res.deletableByDeleteHistory.reduce((res, type) => {
            const ourTypes = Constants.serviceMessageTypeToMessageTypes(type)
            if (ourTypes) {
              res.push(...ourTypes)
            }
            return res
          }, [])
          return Chat2Gen.createStaticConfigLoaded({
            staticConfig: Constants.makeStaticConfig({
              deletableByDeleteHistory: I.Set(deletableByDeleteHistory),
            }),
          })
        }
      )

      if (loadAction) {
        yield Saga.put(loadAction)
      }
    }),
    Saga.put(
      ConfigGen.createDaemonHandshakeWait({
        increment: false,
        name: 'chat.loadStatic',
        version: action.payload.version,
      })
    ),
  ])

const toggleMessageReaction = (action: Chat2Gen.ToggleMessageReactionPayload, state: TypedState) => {
  // The service translates this to a delete if an identical reaction already exists
  // so we only need to call this RPC to toggle it on & off
  const {conversationIDKey, emoji, ordinal} = action.payload
  if (!emoji) {
    return state
  }
  const message = Constants.getMessage(state, conversationIDKey, ordinal)
  if (!message) {
    logger.warn(`toggleMessageReaction: no message found`)
    return
  }
  if ((message.type === 'text' || message.type === 'attachment') && message.exploded) {
    logger.warn(`toggleMessageReaction: message is exploded`)
    return
  }
  const messageID = message.id
  const clientPrev = Constants.getClientPrev(state, conversationIDKey)
  const meta = Constants.getMeta(state, conversationIDKey)
  const outboxID = Constants.generateOutboxID()
  logger.info(`toggleMessageReaction: posting reaction`)
  return Saga.sequentially([
    Saga.call(RPCChatTypes.localPostReactionNonblockRpcPromise, {
      body: emoji,
      clientPrev,
      conversationID: Types.keyToConversationID(conversationIDKey),
      identifyBehavior: getIdentifyBehavior(state, conversationIDKey),
      outboxID,
      supersedes: messageID,
      tlfName: meta.tlfname,
      tlfPublic: false,
    }),
    Saga.put(
      Chat2Gen.createToggleLocalReaction({
        conversationIDKey,
        emoji,
        targetOrdinal: ordinal,
        username: state.config.username || '',
      })
    ),
  ])
}

const handleFilePickerError = (action: Chat2Gen.FilePickerErrorPayload) => {
  // Just show a black bar for now.
  throw action.payload.error
}

const receivedBadgeState = (state: TypedState, action: NotificationsGen.ReceivedBadgeStatePayload) =>
  Saga.put(Chat2Gen.createBadgesUpdated({conversations: action.payload.badgeState.conversations || []}))

const setMinWriterRole = (action: Chat2Gen.SetMinWriterRolePayload) => {
  const {conversationIDKey, role} = action.payload
  logger.info(`Setting minWriterRole to ${role} for convID ${conversationIDKey}`)
  return Saga.call(RPCChatTypes.localSetConvMinWriterRoleLocalRpcPromise, {
    convID: Types.keyToConversationID(conversationIDKey),
    role: RPCTypes.teamsTeamRole[role],
  })
}

<<<<<<< HEAD
const popupTeamBuilding = (state: TypedState, action: Chat2Gen.SetPendingModePayload) => {
  if (action.payload.pendingMode === 'newChat') {
    return Saga.put(
      RouteTreeGen.createNavigateAppend({
        path: [{selected: 'newChat', props: {}}],
      })
    )
  }
}
=======
const openChatFromWidget = (
  state: TypedState,
  {payload: {conversationIDKey}}: Chat2Gen.OpenChatFromWidgetPayload
) =>
  Saga.sequentially([
    Saga.put(ConfigGen.createShowMain()),
    Saga.put(switchTo([chatTab])),
    ...(conversationIDKey
      ? [Saga.put(Chat2Gen.createSelectConversation({conversationIDKey, reason: 'inboxSmall'}))]
      : []),
  ])
>>>>>>> 85691ba3

const gregorPushState = (_: any, action: GregorGen.PushStatePayload) => {
  const actions = []
  const items = action.payload.state

  const explodingItems = items.filter(i => i.item.category.startsWith(Constants.explodingModeGregorKeyPrefix))
  if (!explodingItems.length) {
    // No conversations have exploding modes, clear out what is set
    actions.push(Saga.put(Chat2Gen.createUpdateConvExplodingModes({modes: []})))
  } else {
    logger.info('Got push state with some exploding modes')
    const modes = explodingItems.reduce((current, i) => {
      const {category, body} = i.item
      const secondsString = body.toString()
      const seconds = parseInt(secondsString, 10)
      if (isNaN(seconds)) {
        logger.warn(`Got dirty exploding mode ${secondsString} for category ${category}`)
        return current
      }
      const _conversationIDKey = category.substring(Constants.explodingModeGregorKeyPrefix.length)
      const conversationIDKey = Types.stringToConversationIDKey(_conversationIDKey)
      current.push({conversationIDKey, seconds})
      return current
    }, [])
    actions.push(Saga.put(Chat2Gen.createUpdateConvExplodingModes({modes})))
  }

  const seenExploding = items.find(i => i.item.category === Constants.seenExplodingGregorKey)
  let isNew = true
  if (seenExploding) {
    const body = seenExploding.item.body.toString()
    const when = parseInt(body, 10)
    if (!isNaN(when)) {
      isNew = Date.now() - when < Constants.newExplodingGregorOffset
    }
  }
  actions.push(Saga.put(Chat2Gen.createSetExplodingMessagesNew({new: isNew})))
  return Saga.sequentially(actions)
}

function* chat2Saga(): Saga.SagaGenerator<any, any> {
  // Platform specific actions
  if (isMobile) {
    // Push us into the conversation
    yield Saga.safeTakeEveryPure(Chat2Gen.selectConversation, mobileNavigateOnSelect)
    yield Saga.safeTakeEvery(Chat2Gen.messageAttachmentNativeShare, mobileMessageAttachmentShare)
    yield Saga.safeTakeEvery(Chat2Gen.messageAttachmentNativeSave, mobileMessageAttachmentSave)
    // Unselect the conversation when we go to the inbox
    yield Saga.safeTakeEveryPure(
      a => typeof a.type === 'string' && a.type.startsWith(RouteTreeGen.typePrefix),
      mobileChangeSelection
    )
  } else {
    yield Saga.actionToAction(Chat2Gen.desktopNotification, desktopNotify)
  }

  // Sometimes change the selection
  yield Saga.safeTakeEveryPure(
    [
      Chat2Gen.metasReceived,
      Chat2Gen.leaveConversation,
      Chat2Gen.metaDelete,
      Chat2Gen.setPendingMode,
      Chat2Gen.messageSend,
      Chat2Gen.attachmentsUpload,
      Chat2Gen.blockConversation,
      TeamsGen.leaveTeam,
    ],
    changeSelectedConversation
  )
  // Refresh the inbox
  yield Saga.safeTakeEveryPure(Chat2Gen.inboxRefresh, inboxRefresh)
  // Load teams
  yield Saga.safeTakeEveryPure(Chat2Gen.metasReceived, requestTeamsUnboxing)
  // We've scrolled some new inbox rows into view, queue them up
  yield Saga.safeTakeEveryPure(Chat2Gen.metaNeedsUpdating, queueMetaToRequest)
  // We have some items in the queue to process
  yield Saga.safeTakeEveryPure(Chat2Gen.metaHandleQueue, requestMeta)

  // Actually try and unbox conversations
  yield Saga.safeTakeEveryPure([Chat2Gen.metaRequestTrusted, Chat2Gen.selectConversation], unboxRows)

  // Load the selected thread
  yield Saga.actionToAction(
    [
      Chat2Gen.selectConversation,
      Chat2Gen.setPendingConversationExistingConversationIDKey,
      Chat2Gen.loadOlderMessagesDueToScroll,
      Chat2Gen.setPendingConversationUsers,
      Chat2Gen.markConversationsStale,
      Chat2Gen.metasReceived,
      ConfigGen.changedFocus,
    ],
    loadMoreMessages
  )

  yield Saga.safeTakeEveryPure(Chat2Gen.messageRetry, messageRetry)
  yield Saga.safeTakeEveryPure(Chat2Gen.messageSend, messageSend, messageSendWithResult, messageSendWithError)
  yield Saga.safeTakeEveryPure(Chat2Gen.messageEdit, messageEdit)
  yield Saga.safeTakeEveryPure(Chat2Gen.messageEdit, clearMessageSetEditing)
  yield Saga.safeTakeEveryPure(Chat2Gen.messageDelete, messageDelete)
  yield Saga.safeTakeEveryPure(Chat2Gen.messageDeleteHistory, deleteMessageHistory)

  yield Saga.safeTakeEveryPure([Chat2Gen.selectConversation, Chat2Gen.messageSend], clearInboxFilter)
  yield Saga.safeTakeEveryPure(Chat2Gen.selectConversation, loadCanUserPerform)

  yield Saga.safeTakeEveryPure(
    [Chat2Gen.previewConversation, Chat2Gen.setPendingConversationUsers],
    previewConversationFindExisting,
    previewConversationAfterFindExisting
  )
  yield Saga.safeTakeEveryPure(Chat2Gen.openFolder, openFolder)

  // On bootstrap lets load the untrusted inbox. This helps make some flows easier
  yield Saga.safeTakeEveryPure(ConfigGen.daemonHandshakeDone, startupInboxLoad)

  // Search handling
  yield Saga.safeTakeEveryPure(
    [Chat2Gen.setPendingMode, SearchConstants.isUserInputItemsUpdated('chatSearch')],
    updatePendingParticipants
  )
  yield Saga.safeTakeEveryPure(SearchConstants.isUserInputItemsUpdated('chatSearch'), clearSearchResults)
  yield Saga.safeTakeEveryPure(
    [Chat2Gen.setPendingConversationUsers, Chat2Gen.selectConversation],
    getRecommendations
  )

  yield Saga.safeTakeEvery(Chat2Gen.attachmentPreviewSelect, attachmentPreviewSelect)
  yield Saga.safeTakeEvery(Chat2Gen.attachmentDownload, attachmentDownload)
  yield Saga.safeTakeEvery(Chat2Gen.attachmentsUpload, attachmentsUpload)

  yield Saga.safeTakeEveryPure(Chat2Gen.sendTyping, sendTyping)
  yield Saga.safeTakeEveryPure(Chat2Gen.resetChatWithoutThem, resetChatWithoutThem)
  yield Saga.safeTakeEveryPure(Chat2Gen.resetLetThemIn, resetLetThemIn)

  yield Saga.safeTakeEveryPure(
    [
      Chat2Gen.messagesAdd,
      Chat2Gen.selectConversation,
      Chat2Gen.markInitiallyLoadedThreadAsRead,
      ConfigGen.changedFocus,
      a => typeof a.type === 'string' && a.type.startsWith(RouteTreeGen.typePrefix),
    ],
    markThreadAsRead
  )

  yield Saga.safeTakeEveryPure(
    [Chat2Gen.navigateToInbox, Chat2Gen.leaveConversation, TeamsGen.leaveTeam, TeamsGen.leftTeam],
    navigateToInbox
  )
  yield Saga.safeTakeEveryPure(Chat2Gen.navigateToThread, navigateToThread)

  yield Saga.safeTakeEveryPure(Chat2Gen.joinConversation, joinConversation)
  yield Saga.safeTakeEveryPure(Chat2Gen.leaveConversation, leaveConversation)

  yield Saga.safeTakeEveryPure(Chat2Gen.muteConversation, muteConversation)
  yield Saga.safeTakeEveryPure(Chat2Gen.updateNotificationSettings, updateNotificationSettings)
  yield Saga.safeTakeEveryPure(Chat2Gen.blockConversation, blockConversation)

  yield Saga.safeTakeEveryPure(Chat2Gen.setConvRetentionPolicy, setConvRetentionPolicy)
  yield Saga.actionToAction(Chat2Gen.messageReplyPrivately, messageReplyPrivately)
  yield Saga.safeTakeEveryPure(
    Chat2Gen.createConversation,
    createConversation,
    createConversationSelectIt,
    createConversationError
  )
  yield Saga.safeTakeEveryPure([Chat2Gen.selectConversation, Chat2Gen.previewConversation], changePendingMode)
  yield Saga.actionToAction(Chat2Gen.openChatFromWidget, openChatFromWidget)

  // Exploding things
  yield Saga.safeTakeEveryPure(
    Chat2Gen.setConvExplodingMode,
    setConvExplodingMode,
    setConvExplodingModeSuccess,
    setConvExplodingModeFailure
  )
  yield Saga.safeTakeEvery(Chat2Gen.handleSeeingExplodingMessages, handleSeeingExplodingMessages)
  yield Saga.safeTakeEveryPure(Chat2Gen.toggleMessageReaction, toggleMessageReaction)
  yield Saga.actionToAction(ConfigGen.daemonHandshake, loadStaticConfig)
  yield Saga.actionToAction(ConfigGen.setupEngineListeners, setupEngineListeners)
  yield Saga.safeTakeEveryPure(Chat2Gen.filePickerError, handleFilePickerError)
  yield Saga.actionToAction(NotificationsGen.receivedBadgeState, receivedBadgeState)
  yield Saga.safeTakeEveryPure(Chat2Gen.setMinWriterRole, setMinWriterRole)
  yield Saga.actionToAction(GregorGen.pushState, gregorPushState)

  if (flags.newTeamBuildingForChat) {
    yield Saga.actionToAction(Chat2Gen.setPendingMode, popupTeamBuilding)
  }
  yield Saga.fork(chatTeamBuildingSaga)
}

export default chat2Saga<|MERGE_RESOLUTION|>--- conflicted
+++ resolved
@@ -2451,7 +2451,6 @@
   })
 }
 
-<<<<<<< HEAD
 const popupTeamBuilding = (state: TypedState, action: Chat2Gen.SetPendingModePayload) => {
   if (action.payload.pendingMode === 'newChat') {
     return Saga.put(
@@ -2461,7 +2460,7 @@
     )
   }
 }
-=======
+
 const openChatFromWidget = (
   state: TypedState,
   {payload: {conversationIDKey}}: Chat2Gen.OpenChatFromWidgetPayload
@@ -2473,7 +2472,6 @@
       ? [Saga.put(Chat2Gen.createSelectConversation({conversationIDKey, reason: 'inboxSmall'}))]
       : []),
   ])
->>>>>>> 85691ba3
 
 const gregorPushState = (_: any, action: GregorGen.PushStatePayload) => {
   const actions = []
