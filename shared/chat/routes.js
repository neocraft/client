// @flow
import * as WalletConstants from '../constants/wallets'
import AttachmentGetTitles from './conversation/attachment-get-titles/container'
import AttachmentFullscreen from './conversation/attachment-fullscreen/container'
import AttachmentVideoFullscreen from './conversation/attachment-video-fullscreen/container'
import BlockConversationWarning from './conversation/block-conversation-warning/container'
import Conversation from './conversation/container'
import CreateChannel from './create-channel/container'
import EditChannel from './manage-channels/edit-channel-container'
import EnterPaperkey from './conversation/rekey/enter-paper-key'
import Inbox from './inbox/container'
import InfoPanel from './conversation/info-panel/container'
import ManageChannels from './manage-channels/container'
import NewTeamDialogFromChat from './new-team-dialog-container'
import ReallyLeaveTeam from '../teams/really-leave-team/container-chat'
import InboxAndConversation from './inbox-and-conversation'
import TeamBuilding from '../team-building/container'
import {MaybePopupHoc} from '../common-adapters'
import {isMobile} from '../constants/platform'
import {makeRouteDefNode, makeLeafTags} from '../route-tree'
import DeleteHistoryWarning from './delete-history-warning/container'
import RetentionWarning from '../teams/team/settings-tab/retention/warning/container'
import ChooseEmoji from './conversation/messages/react-button/emoji-picker/container'
import ConfirmForm from '../wallets/confirm-form/container'
import SendForm from '../wallets/send-form/container'

// Arbitrarily stackable routes from the chat tab
const chatChildren = {
  chooseEmoji: {
    children: key => makeRouteDefNode(chatChildren[key]),
    component: ChooseEmoji,
    tags: makeLeafTags({layerOnTop: false}),
  },
  createChannel: {
    component: CreateChannel,
    tags: makeLeafTags({hideStatusBar: isMobile, layerOnTop: !isMobile}),
    children: key => makeRouteDefNode(chatChildren[key]),
  },
  editChannel: {
    component: MaybePopupHoc(isMobile)(EditChannel),
    tags: makeLeafTags({hideStatusBar: isMobile, layerOnTop: !isMobile}),
    children: key => makeRouteDefNode(chatChildren[key]),
  },
  manageChannels: {
    component: ManageChannels,
    tags: makeLeafTags({hideStatusBar: isMobile, layerOnTop: !isMobile}),
    children: key => makeRouteDefNode(chatChildren[key]),
  },
  reallyLeaveTeam: {
    children: key => makeRouteDefNode(chatChildren[key]),
    component: ReallyLeaveTeam,
    tags: makeLeafTags({layerOnTop: !isMobile}),
  },
  retentionWarning: {
    component: RetentionWarning,
    children: key => makeRouteDefNode(chatChildren[key]),
    tags: makeLeafTags({layerOnTop: !isMobile}),
  },
  showBlockConversationDialog: {
    component: BlockConversationWarning,
    tags: makeLeafTags({hideStatusBar: isMobile, layerOnTop: !isMobile}),
    children: key => makeRouteDefNode(chatChildren[key]),
  },
  showNewTeamDialog: {
    component: NewTeamDialogFromChat,
    tags: makeLeafTags({layerOnTop: !isMobile}),
    children: key => makeRouteDefNode(chatChildren[key]),
  },
  attachmentFullscreen: {
    component: AttachmentFullscreen,
    tags: makeLeafTags(isMobile ? {hideStatusBar: true, fullscreen: true} : {layerOnTop: true}),
    children: key => makeRouteDefNode(chatChildren[key]),
  },
  attachmentVideoFullscreen: {
    component: AttachmentVideoFullscreen,
    tags: makeLeafTags(
      isMobile ? {hideStatusBar: true, underStatusBar: true, fullscreen: true} : {layerOnTop: true}
    ),
    children: key => makeRouteDefNode(chatChildren[key]),
  },
  attachmentGetTitles: {
    component: AttachmentGetTitles,
    tags: makeLeafTags({layerOnTop: true}),
    children: key => makeRouteDefNode(chatChildren[key]),
  },
  infoPanel: {
    component: InfoPanel,
    children: key => makeRouteDefNode(chatChildren[key]),
    tags: makeLeafTags({layerOnTop: !isMobile}),
  },
  deleteHistoryWarning: {
    component: DeleteHistoryWarning,
    tags: makeLeafTags({layerOnTop: !isMobile}),
    children: key => makeRouteDefNode(chatChildren[key]),
  },
  enterPaperkey: {
    component: EnterPaperkey,
  },
<<<<<<< HEAD
  newChat: {
    component: TeamBuilding,
    tags: makeLeafTags({hideStatusBar: isMobile, layerOnTop: !isMobile}),
    children: key => makeRouteDefNode(chatChildren[key]),
=======
  [WalletConstants.sendReceiveFormRouteKey]: {
    children: {
      [WalletConstants.confirmFormRouteKey]: {
        children: {},
        component: ConfirmForm,
        tags: makeLeafTags({layerOnTop: !isMobile}),
      },
    },
    component: SendForm,
    tags: makeLeafTags({layerOnTop: !isMobile}),
>>>>>>> 561bc33c
  },
}

const conversationRoute = makeRouteDefNode({
  component: Conversation,
  children: chatChildren,
})

const routeTree = isMobile
  ? makeRouteDefNode({
      component: Inbox,
      children: key => {
        if (key !== 'conversation') {
          return makeRouteDefNode(chatChildren[key])
        }
        return conversationRoute
      },
      tags: makeLeafTags({persistChildren: true}),
    })
  : makeRouteDefNode({
      containerComponent: InboxAndConversation,
      defaultSelected: '0',
      children: () => conversationRoute,
      tags: makeLeafTags({persistChildren: true}),
      initialState: {smallTeamsExpanded: false},
    })

export default routeTree<|MERGE_RESOLUTION|>--- conflicted
+++ resolved
@@ -96,12 +96,11 @@
   enterPaperkey: {
     component: EnterPaperkey,
   },
-<<<<<<< HEAD
   newChat: {
     component: TeamBuilding,
     tags: makeLeafTags({hideStatusBar: isMobile, layerOnTop: !isMobile}),
     children: key => makeRouteDefNode(chatChildren[key]),
-=======
+  },
   [WalletConstants.sendReceiveFormRouteKey]: {
     children: {
       [WalletConstants.confirmFormRouteKey]: {
@@ -112,7 +111,6 @@
     },
     component: SendForm,
     tags: makeLeafTags({layerOnTop: !isMobile}),
->>>>>>> 561bc33c
   },
 }
 
