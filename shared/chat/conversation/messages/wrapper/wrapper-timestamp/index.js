// @flow
import * as React from 'react'
import * as Types from '../../../../../constants/types/chat2'
import {Box, Box2, Icon, OverlayParentHOC, type OverlayParentProps} from '../../../../../common-adapters'
import {dismiss as dismissKeyboard} from '../../../../../util/keyboard'
import Timestamp from '../timestamp'
import * as Styles from '../../../../../styles'
import WrapperAuthor from '../wrapper-author/container'
import ReactionsRow from '../../reactions-row/container'
import ReactButton from '../../react-button/container'
import MessagePopup from '../../message-popup'
import ExplodingMeta from '../exploding-meta/container'
import LongPressable from './long-pressable'

// Message types that have an ellipsis/meatball menu
const popupableMessageTypes = ['text', 'attachment', 'sendPayment', 'requestPayment']

/**
 * WrapperTimestamp adds the orange line, timestamp, menu button, menu, reacji
 * button, and exploding meta tag.
 */

export type Props = {|
  conversationIDKey: Types.ConversationIDKey,
  decorate: boolean,
  exploded: boolean,
  isRevoked: boolean,
  ordinal: Types.Ordinal,
  measure: null | (() => void),
  message: Types.Message,
  previous: ?Types.Message,
  children?: React.Node,
  isEditing: boolean,
  timestamp: string,
  // 'children': render children directly
  // 'wrapper-author': additionally render WrapperAuthor and tell it the message type
  type: 'wrapper-author' | 'children',
  orangeLineAbove: boolean,
|}

<<<<<<< HEAD
const HoverBox = Styles.isMobile
  ? LongPressable
  : Styles.glamorous(Box2)(props => ({
      paddingBottom: Styles.globalMargins.xtiny,
      paddingTop: Styles.globalMargins.xtiny,
      '&.active, &:hover': props.decorate
        ? {
            backgroundColor: Styles.globalColors.blue5,
          }
        : {},
    }))

type State = {
  showingPicker: boolean,
  showingMenuButton: boolean,
}
class _WrapperTimestamp extends React.Component<Props & OverlayParentProps, State> {
  state = {showingPicker: false, showingMenuButton: false}
=======
// TODO flow gets confused since the props are ambiguous
const HoverBox: any = Styles.isMobile ? LongPressable : Box2

type State = {
  showingPicker: boolean,
  showMenuButton: boolean,
}
class _WrapperTimestamp extends React.Component<Props & OverlayParentProps, State> {
  state = {showingPicker: false, showMenuButton: false}
>>>>>>> 2350ac5e
  componentDidUpdate(prevProps: Props) {
    if (this.props.measure) {
      if (
        this.props.orangeLineAbove !== prevProps.orangeLineAbove ||
        this.props.timestamp !== prevProps.timestamp
      ) {
        this.props.measure()
      }
    }
  }
<<<<<<< HEAD
  _onMouseLeave = () => {
    this.setState(o => (o.showingMenuButton ? {showingMenuButton: false} : null))
  }
  _onMouseOver = () => {
    this.setState(o => (o.showingMenuButton ? null : {showingMenuButton: true}))
=======
  _onMouseOver = () => {
    this.setState(o => (o.showMenuButton ? null : {showMenuButton: true}))
>>>>>>> 2350ac5e
  }
  _setShowingPicker = (showingPicker: boolean) =>
    this.setState(s => (s.showingPicker === showingPicker ? null : {showingPicker}))

<<<<<<< HEAD
=======
  _dismissKeyboard = () => dismissKeyboard()

>>>>>>> 2350ac5e
  render() {
    const props = this.props
    return (
      <Box style={styles.container}>
        {props.orangeLineAbove && <Box style={styles.orangeLine} />}
        {!!props.timestamp && <Timestamp timestamp={props.timestamp} />}
        <HoverBox
          className={[
            'WrapperTimestamp-hoverBox',
            props.showingMenu || this.state.showingPicker ? 'active' : '',
            props.decorate && 'WrapperTimestamp-decorated',
          ]
            .filter(Boolean)
            .join(' ')}
          {...(Styles.isMobile && props.decorate
            ? {
                onPress: this._dismissKeyboard,
                onLongPress: props.toggleShowingMenu,
                underlayColor: Styles.globalColors.blue5,
              }
            : {})}
          {...(Styles.isMobile
            ? {}
            : {
<<<<<<< HEAD
                onMouseLeave: this._onMouseLeave,
                onMouseOver: this._onMouseOver,
                onMouseOut: this._onMouseLeave,
              })}
          direction="vertical"
          decorate={props.decorate}
=======
                onMouseOver: this._onMouseOver,
              })}
          direction="vertical"
>>>>>>> 2350ac5e
          fullWidth={true}
        >
          {/* Additional Box here because NativeTouchableHighlight only supports one child */}
          <Box>
            <Box2 direction="horizontal" fullWidth={true} style={styles.alignItemsFlexEnd}>
              {props.type === 'children' && props.children}
              {/* Additional checks on props.message.type to appease flow */}
              {props.type === 'wrapper-author' &&
                (props.message.type === 'attachment' ||
                  props.message.type === 'text' ||
                  props.message.type === 'sendPayment' ||
                  props.message.type === 'requestPayment') && (
                  <WrapperAuthor
                    message={props.message}
                    previous={props.previous}
                    isEditing={props.isEditing}
                    measure={props.measure}
                    toggleMessageMenu={props.toggleShowingMenu}
                  />
                )}
              {props.decorate &&
<<<<<<< HEAD
                this.state.showingMenuButton && (
                  <MenuButtons
                    conversationIDKey={props.conversationIDKey}
                    exploded={props.exploded}
                    isRevoked={props.isRevoked}
                    message={props.message}
                    ordinal={props.ordinal}
                    setAttachmentRef={props.setAttachmentRef}
                    setShowingPicker={this._setShowingPicker}
                    toggleShowingMenu={props.toggleShowingMenu}
                  />
                )}
              {props.decorate &&
                !this.state.showingMenuButton && <Box style={styles.menuButtonsPlaceholder} />}
=======
                menuButtons({
                  conversationIDKey: props.conversationIDKey,
                  exploded: props.exploded,
                  isRevoked: props.isRevoked,
                  message: props.message,
                  ordinal: props.ordinal,
                  setAttachmentRef: props.setAttachmentRef,
                  setShowingPicker: this._setShowingPicker,
                  toggleShowingMenu: props.toggleShowingMenu,
                  showMenuButton: this.state.showMenuButton,
                })}
>>>>>>> 2350ac5e
            </Box2>
            {// $FlowIssue doesn't like us not reducing the type here, but its faster
            props.message.reactions &&
              !props.message.reactions.isEmpty() && (
                <ReactionsRow conversationIDKey={props.conversationIDKey} ordinal={props.ordinal} />
              )}
          </Box>
        </HoverBox>
        {(props.message.type === 'text' ||
          props.message.type === 'attachment' ||
          props.message.type === 'sendPayment' ||
          props.message.type === 'requestPayment') && (
          <MessagePopup
            attachTo={props.getAttachmentRef}
            message={props.message}
            onHidden={props.toggleShowingMenu}
            position="top center"
            visible={props.showingMenu}
          />
        )}
      </Box>
    )
  }
}
const WrapperTimestamp = OverlayParentHOC(_WrapperTimestamp)

type MenuButtonsProps = {
  conversationIDKey: Types.ConversationIDKey,
  exploded: boolean,
  isRevoked: boolean,
  message: Types.Message,
  ordinal: Types.Ordinal,
  setAttachmentRef: (ref: ?React.Component<any>) => void,
  setShowingPicker: boolean => void,
  toggleShowingMenu: () => void,
  showMenuButton: boolean,
}
const menuButtons = (props: MenuButtonsProps) => (
  <Box2 direction="horizontal" gap="tiny" gapEnd={true} style={styles.controls}>
    {!props.exploded && (
      <Box2 direction="horizontal" centerChildren={true}>
        {props.isRevoked && (
          <Box style={styles.revokedIconWrapper}>
            <Icon type="iconfont-exclamation" color={Styles.globalColors.blue} fontSize={14} />
          </Box>
        )}
        {!Styles.isMobile &&
          props.showMenuButton && (
            <Box className="menu-button" style={styles.menuButtons}>
              <ReactButton
                conversationIDKey={props.conversationIDKey}
                ordinal={props.ordinal}
                onShowPicker={props.setShowingPicker}
                showBorder={false}
                style={styles.reactButton}
              />
              <Box ref={props.setAttachmentRef}>
                {popupableMessageTypes.includes(props.message.type) && (
                  <Icon type="iconfont-ellipsis" onClick={props.toggleShowingMenu} fontSize={14} />
                )}
              </Box>
            </Box>
          )}
        {!Styles.isMobile && !props.showMenuButton && <Box style={styles.menuButtonsPlaceholder} />}
      </Box2>
    )}
    {// $FlowIssue exploding isn't on all types
    props.message.exploding && (
      <ExplodingMeta
        conversationIDKey={props.conversationIDKey}
        onClick={props.toggleShowingMenu}
        ordinal={props.ordinal}
      />
    )}
  </Box2>
)

const styles = Styles.styleSheetCreate({
  container: {...Styles.globalStyles.flexBoxColumn, width: '100%'},
  controls: Styles.platformStyles({
    common: {
      alignItems: 'center',
      alignSelf: 'flex-start',
      marginTop: 2,
    },
  }),
  menuButtons: Styles.platformStyles({
    isElectron: {
      ...Styles.globalStyles.flexBoxRow,
      alignItems: 'center',
    },
  }),
<<<<<<< HEAD
  menuButtonsPlaceholder: {flexShrink: 0, minHeight: 19, minWidth: 69},
=======
  menuButtonsPlaceholder: {flexShrink: 0, minHeight: 17, minWidth: 53},
>>>>>>> 2350ac5e
  orangeLine: {backgroundColor: Styles.globalColors.orange, height: 1, width: '100%'},
  reactButton: {
    marginTop: -3,
  },
  revokedIconWrapper: {
    marginBottom: 1,
  },
})

export default WrapperTimestamp<|MERGE_RESOLUTION|>--- conflicted
+++ resolved
@@ -38,26 +38,6 @@
   orangeLineAbove: boolean,
 |}
 
-<<<<<<< HEAD
-const HoverBox = Styles.isMobile
-  ? LongPressable
-  : Styles.glamorous(Box2)(props => ({
-      paddingBottom: Styles.globalMargins.xtiny,
-      paddingTop: Styles.globalMargins.xtiny,
-      '&.active, &:hover': props.decorate
-        ? {
-            backgroundColor: Styles.globalColors.blue5,
-          }
-        : {},
-    }))
-
-type State = {
-  showingPicker: boolean,
-  showingMenuButton: boolean,
-}
-class _WrapperTimestamp extends React.Component<Props & OverlayParentProps, State> {
-  state = {showingPicker: false, showingMenuButton: false}
-=======
 // TODO flow gets confused since the props are ambiguous
 const HoverBox: any = Styles.isMobile ? LongPressable : Box2
 
@@ -67,7 +47,6 @@
 }
 class _WrapperTimestamp extends React.Component<Props & OverlayParentProps, State> {
   state = {showingPicker: false, showMenuButton: false}
->>>>>>> 2350ac5e
   componentDidUpdate(prevProps: Props) {
     if (this.props.measure) {
       if (
@@ -78,25 +57,14 @@
       }
     }
   }
-<<<<<<< HEAD
-  _onMouseLeave = () => {
-    this.setState(o => (o.showingMenuButton ? {showingMenuButton: false} : null))
-  }
-  _onMouseOver = () => {
-    this.setState(o => (o.showingMenuButton ? null : {showingMenuButton: true}))
-=======
   _onMouseOver = () => {
     this.setState(o => (o.showMenuButton ? null : {showMenuButton: true}))
->>>>>>> 2350ac5e
   }
   _setShowingPicker = (showingPicker: boolean) =>
     this.setState(s => (s.showingPicker === showingPicker ? null : {showingPicker}))
 
-<<<<<<< HEAD
-=======
   _dismissKeyboard = () => dismissKeyboard()
 
->>>>>>> 2350ac5e
   render() {
     const props = this.props
     return (
@@ -121,18 +89,9 @@
           {...(Styles.isMobile
             ? {}
             : {
-<<<<<<< HEAD
-                onMouseLeave: this._onMouseLeave,
-                onMouseOver: this._onMouseOver,
-                onMouseOut: this._onMouseLeave,
-              })}
-          direction="vertical"
-          decorate={props.decorate}
-=======
                 onMouseOver: this._onMouseOver,
               })}
           direction="vertical"
->>>>>>> 2350ac5e
           fullWidth={true}
         >
           {/* Additional Box here because NativeTouchableHighlight only supports one child */}
@@ -154,22 +113,6 @@
                   />
                 )}
               {props.decorate &&
-<<<<<<< HEAD
-                this.state.showingMenuButton && (
-                  <MenuButtons
-                    conversationIDKey={props.conversationIDKey}
-                    exploded={props.exploded}
-                    isRevoked={props.isRevoked}
-                    message={props.message}
-                    ordinal={props.ordinal}
-                    setAttachmentRef={props.setAttachmentRef}
-                    setShowingPicker={this._setShowingPicker}
-                    toggleShowingMenu={props.toggleShowingMenu}
-                  />
-                )}
-              {props.decorate &&
-                !this.state.showingMenuButton && <Box style={styles.menuButtonsPlaceholder} />}
-=======
                 menuButtons({
                   conversationIDKey: props.conversationIDKey,
                   exploded: props.exploded,
@@ -181,7 +124,6 @@
                   toggleShowingMenu: props.toggleShowingMenu,
                   showMenuButton: this.state.showMenuButton,
                 })}
->>>>>>> 2350ac5e
             </Box2>
             {// $FlowIssue doesn't like us not reducing the type here, but its faster
             props.message.reactions &&
@@ -274,11 +216,7 @@
       alignItems: 'center',
     },
   }),
-<<<<<<< HEAD
-  menuButtonsPlaceholder: {flexShrink: 0, minHeight: 19, minWidth: 69},
-=======
   menuButtonsPlaceholder: {flexShrink: 0, minHeight: 17, minWidth: 53},
->>>>>>> 2350ac5e
   orangeLine: {backgroundColor: Styles.globalColors.orange, height: 1, width: '100%'},
   reactButton: {
     marginTop: -3,
