--- conflicted
+++ resolved
@@ -136,78 +136,6 @@
   pendingWaiting: stateProps.pendingWaiting,
   typing: stateProps.typing,
 
-<<<<<<< HEAD
-export default compose(
-  connect(mapStateToProps, mapDispatchToProps, mergeProps),
-  withStateHandlers(
-    props => ({text: unsentText[Types.conversationIDKeyToString(props.conversationIDKey)] || ''}),
-    {
-      _setText: () => (text: string) => ({text}),
-    }
-  ),
-  withProps(props => ({
-    setText: (text: string, skipUnsentSaving?: boolean, skipSendTyping?: boolean) => {
-      props._setText(text)
-      if (!skipUnsentSaving) {
-        unsentText[Types.conversationIDKeyToString(props.conversationIDKey)] = text
-      }
-
-      if (!skipSendTyping) {
-        throttled(props.sendTyping, !!text)
-      }
-    },
-  })),
-  withProps(props => ({
-    onSubmit: (text: string) => {
-      props._onSubmit(text)
-      props.setText('')
-    },
-  })),
-  withHandlers(props => {
-    let input
-    return {
-      _inputSetRef: props => i => (input = i),
-      _onKeyDown: props => (e: SyntheticKeyboardEvent<>) => {
-        props._quotingMessage && props.onCancelQuoting()
-        if (e.key === 'ArrowUp' && !props.text) {
-          props.onEditLastMessage()
-        } else if (e.key === 'Escape') {
-          props.onCancelEditing()
-        }
-      },
-      inputBlur: props => () => input && input.blur(),
-      inputFocus: props => () => input && input.focus(),
-      inputMoveToEnd: props => () => input && input.moveCursorToEnd(),
-      inputGetRef: props => () => input,
-      inputSelections: props => () => (input && input.selections()) || {},
-    }
-  }),
-  lifecycle({
-    componentDidUpdate(prevProps) {
-      if (this.props.focusInputCounter !== prevProps.focusInputCounter) {
-        this.props.inputFocus()
-      }
-    },
-    componentWillReceiveProps(nextProps) {
-      // Fill in the input with an edit, quote, or unsent text
-      if (
-        (nextProps._quotingMessage && nextProps._quotingMessage !== this.props._quotingMessage) ||
-        nextProps._editingMessage !== this.props._editingMessage
-      ) {
-        this.props.setText('') // blow away any unset stuff if we go into an edit/quote, else you edit / cancel / switch tabs and come back and you see the unsent value
-        this.props.setText(
-          nextProps._quotingMessage && !nextProps._editingMessage
-            ? formatTextForQuoting(nextProps.injectedInput)
-            : nextProps.injectedInput,
-          true
-        )
-        !isMobile && this.props.inputMoveToEnd()
-        this.props.inputFocus()
-      } else if (this.props.conversationIDKey !== nextProps.conversationIDKey && !nextProps.injectedInput) {
-        const text = unsentText[Types.conversationIDKeyToString(nextProps.conversationIDKey)] || ''
-        this.props.setText(text, true, true)
-      }
-=======
   _quotingMessage: stateProps._quotingMessage,
   _editingMessage: stateProps._editingMessage,
   injectedInput: stateProps.injectedInput,
@@ -218,6 +146,5 @@
     dispatchProps._sendTyping(stateProps.conversationIDKey, typing)
   },
 })
->>>>>>> ba316872
 
 export default connect(mapStateToProps, mapDispatchToProps, mergeProps)(Input)