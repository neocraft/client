// @noflow
import * as React from 'react'
import * as Constants2 from '../../../constants/chat2'
import * as Types from '../../../constants/types/chat2'
import * as TeamTypes from '../../../constants/types/teams'
import * as Chat2Gen from '../../../actions/chat2-gen'
import {ConversationInfoPanel, SmallTeamInfoPanel, BigTeamInfoPanel} from '.'
import {connect, type TypedState} from '../../../util/container'
import {getCanPerform} from '../../../constants/teams'
import {navigateAppend, navigateTo} from '../../../actions/route-tree'
import {chatTab, teamsTab} from '../../../constants/tabs'
import {createShowUserProfile} from '../../../actions/profile-gen'

// const getPreviewState = createSelector([Constants.getSelectedInbox], inbox => {
// return {isPreview: (inbox && inbox.memberStatus) === ChatTypes.commonConversationMemberStatus.preview}
// })

const mapStateToProps = (state: TypedState) => {
  const selectedConversationIDKey = Constants2.getSelectedConversation(state)
  if (!selectedConversationIDKey) {
    return {}
  }
  const _meta = Constants2.getMeta(state, selectedConversationIDKey)

  return {
    _meta,
    admin: _meta.teamname ? getCanPerform(state, _meta.teamname).renameChannel : false,
    isPreview: false, // TODO
  }
}

const mapDispatchToProps = (dispatch: Dispatch) => ({
  _navToRootChat: () => dispatch(navigateTo([chatTab])),
  _onLeaveConversation: (conversationIDKey: Types.ConversationIDKey) =>
    dispatch(Chat2Gen.createLeaveConversation({conversationIDKey})),
  _onJoinChannel: (conversationIDKey: Types.ConversationIDKey) =>
    dispatch(Chat2Gen.createJoinConversation({conversationIDKey})),
  _onMuteConversation: (conversationIDKey: Types.ConversationIDKey, muted: boolean) =>
    dispatch(Chat2Gen.createMuteConversation({conversationIDKey, muted})),
  _onShowBlockConversationDialog: (selectedConversation, participants) => {
    dispatch(
      navigateAppend([
        {
          props: {conversationIDKey: selectedConversation, participants},
          selected: 'showBlockConversationDialog',
        },
      ])
    )
  },
  _onShowNewTeamDialog: (conversationIDKey: Types.ConversationIDKey) => {
    dispatch(
      navigateAppend([
        {
          props: {conversationIDKey},
          selected: 'showNewTeamDialog',
        },
      ])
    )
  },
  _onLeaveTeam: (teamname: TeamTypes.Teamname) =>
    dispatch(navigateAppend([{props: {teamname}, selected: 'reallyLeaveTeam'}])),
  _onViewTeam: (teamname: TeamTypes.Teamname) =>
    dispatch(navigateTo([teamsTab, {props: {teamname: teamname}, selected: 'team'}])),
  onShowProfile: (username: string) => dispatch(createShowUserProfile({username})),
})

<<<<<<< HEAD
const mergeProps = (stateProps, dispatchProps) => {
  const selectedConversationIDKey = stateProps._meta.conversationIDKey
  const teamname = stateProps._meta.teamname

  return {
    ...stateProps,
    teamname,
    selectedConversationIDKey,
    ...dispatchProps,
    onLeaveConversation: () => {
      if (selectedConversationIDKey) {
        dispatchProps._navToRootChat()
        dispatchProps._onLeaveConversation(selectedConversationIDKey)
      }
    },
    onJoinChannel: () => dispatchProps._onJoinChannel(selectedConversationIDKey),
    onMuteConversation: (muted: boolean) =>
      selectedConversationIDKey && dispatchProps._onMuteConversation(selectedConversationIDKey, muted),
    onShowBlockConversationDialog: () =>
      dispatchProps._onShowBlockConversationDialog(
        selectedConversationIDKey,
        stateProps._meta.participants.join(',')
      ),
    onShowNewTeamDialog: () => {
      selectedConversationIDKey && dispatchProps._onShowNewTeamDialog(selectedConversationIDKey)
    },
    onLeaveTeam: () => dispatchProps._onLeaveTeam(teamname),
    onViewTeam: () => dispatchProps._onViewTeam(teamname),
  }
}
=======
const mergeProps = (stateProps, dispatchProps, ownProps) => ({
  ...stateProps,
  ...dispatchProps,
  ...ownProps,
  onLeaveConversation: () => {
    if (stateProps.selectedConversationIDKey) {
      dispatchProps._navToRootChat()
      dispatchProps._onLeaveConversation(stateProps.selectedConversationIDKey)
    }
  },
  onJoinChannel: () => dispatchProps._onJoinChannel(stateProps.selectedConversationIDKey),
  onMuteConversation:
    stateProps.selectedConversationIDKey &&
    !Constants.isPendingConversationIDKey(stateProps.selectedConversationIDKey)
      ? (muted: boolean) =>
          stateProps.selectedConversationIDKey &&
          dispatchProps._onMuteConversation(stateProps.selectedConversationIDKey, muted)
      : null,
  onShowBlockConversationDialog: () =>
    dispatchProps._onShowBlockConversationDialog(
      stateProps.selectedConversationIDKey,
      (stateProps.participants || []).map(p => p.username).join(',')
    ),
  onShowNewTeamDialog: () => {
    stateProps.selectedConversationIDKey &&
      dispatchProps._onShowNewTeamDialog(stateProps.selectedConversationIDKey)
  },
  onLeaveTeam: () => dispatchProps._onLeaveTeam(stateProps.teamname),
  onViewTeam: () => dispatchProps._onViewTeam(stateProps.teamname),
})
>>>>>>> c90effe9

const ConnectedBigTeamInfoPanel = connect(mapStateToProps, mapDispatchToProps, mergeProps)(BigTeamInfoPanel)

const ConnectedSmallTeamInfoPanel = connect(mapStateToProps, mapDispatchToProps, mergeProps)(
  SmallTeamInfoPanel
)

const ConnectedConversationInfoPanel = connect(mapStateToProps, mapDispatchToProps, mergeProps)(
  ConversationInfoPanel
)

type SelectorStateProps = {
  channelname?: ?string,
  selectedConversationIDKey?: Types.ConversationIDKey,
  smallTeam?: boolean,
}

<<<<<<< HEAD
const mapStateToSelectorProps = (state: TypedState): SelectorProps => {
  const selectedConversationIDKey = Constants2.getSelectedConversation(state)
  if (!selectedConversationIDKey) {
    return {}
  }
  const meta = Constants2.getMeta(state, selectedConversationIDKey)
  if (!meta) {
=======
const mapStateToSelectorProps = (state: TypedState): SelectorStateProps => {
  const selectedConversationIDKey = Constants.getSelectedConversation(state)
  const inbox = Constants.getSelectedInbox(state)
  if (!selectedConversationIDKey || !inbox) {
>>>>>>> c90effe9
    return {}
  }

  return {
    channelname: meta.channelname,
    selectedConversationIDKey,
    smallTeam: meta.teamType !== 'big',
  }
}

type SelectorDispatchProps = {
  onBack: () => void,
}

const mapDispatchToSelectorProps = (dispatch: Dispatch, {navigateUp}): SelectorDispatchProps => ({
  // Used by HeaderHoc.
  onBack: () => dispatch(navigateUp()),
})

type SelectorProps = SelectorStateProps & SelectorDispatchProps

class InfoPanelSelector extends React.PureComponent<SelectorProps> {
  render() {
    if (!this.props.selectedConversationIDKey) {
      return null
    }

    if (this.props.smallTeam) {
      return <ConnectedSmallTeamInfoPanel onBack={this.props.onBack} />
    }

    if (this.props.channelname) {
      return <ConnectedBigTeamInfoPanel onBack={this.props.onBack} />
    }

    return <ConnectedConversationInfoPanel onBack={this.props.onBack} />
  }
}

const ConnectedInfoPanel = connect(mapStateToSelectorProps, mapDispatchToSelectorProps)(InfoPanelSelector)

export default ConnectedInfoPanel<|MERGE_RESOLUTION|>--- conflicted
+++ resolved
@@ -64,7 +64,6 @@
   onShowProfile: (username: string) => dispatch(createShowUserProfile({username})),
 })
 
-<<<<<<< HEAD
 const mergeProps = (stateProps, dispatchProps) => {
   const selectedConversationIDKey = stateProps._meta.conversationIDKey
   const teamname = stateProps._meta.teamname
@@ -95,38 +94,6 @@
     onViewTeam: () => dispatchProps._onViewTeam(teamname),
   }
 }
-=======
-const mergeProps = (stateProps, dispatchProps, ownProps) => ({
-  ...stateProps,
-  ...dispatchProps,
-  ...ownProps,
-  onLeaveConversation: () => {
-    if (stateProps.selectedConversationIDKey) {
-      dispatchProps._navToRootChat()
-      dispatchProps._onLeaveConversation(stateProps.selectedConversationIDKey)
-    }
-  },
-  onJoinChannel: () => dispatchProps._onJoinChannel(stateProps.selectedConversationIDKey),
-  onMuteConversation:
-    stateProps.selectedConversationIDKey &&
-    !Constants.isPendingConversationIDKey(stateProps.selectedConversationIDKey)
-      ? (muted: boolean) =>
-          stateProps.selectedConversationIDKey &&
-          dispatchProps._onMuteConversation(stateProps.selectedConversationIDKey, muted)
-      : null,
-  onShowBlockConversationDialog: () =>
-    dispatchProps._onShowBlockConversationDialog(
-      stateProps.selectedConversationIDKey,
-      (stateProps.participants || []).map(p => p.username).join(',')
-    ),
-  onShowNewTeamDialog: () => {
-    stateProps.selectedConversationIDKey &&
-      dispatchProps._onShowNewTeamDialog(stateProps.selectedConversationIDKey)
-  },
-  onLeaveTeam: () => dispatchProps._onLeaveTeam(stateProps.teamname),
-  onViewTeam: () => dispatchProps._onViewTeam(stateProps.teamname),
-})
->>>>>>> c90effe9
 
 const ConnectedBigTeamInfoPanel = connect(mapStateToProps, mapDispatchToProps, mergeProps)(BigTeamInfoPanel)
 
@@ -144,20 +111,13 @@
   smallTeam?: boolean,
 }
 
-<<<<<<< HEAD
-const mapStateToSelectorProps = (state: TypedState): SelectorProps => {
+const mapStateToSelectorProps = (state: TypedState): SelectorStateProps => {
   const selectedConversationIDKey = Constants2.getSelectedConversation(state)
   if (!selectedConversationIDKey) {
     return {}
   }
   const meta = Constants2.getMeta(state, selectedConversationIDKey)
   if (!meta) {
-=======
-const mapStateToSelectorProps = (state: TypedState): SelectorStateProps => {
-  const selectedConversationIDKey = Constants.getSelectedConversation(state)
-  const inbox = Constants.getSelectedInbox(state)
-  if (!selectedConversationIDKey || !inbox) {
->>>>>>> c90effe9
     return {}
   }
 
