// @flow
import {RouteDefNode} from '../route-tree'
import ConversationList from './conversations-list/container'
import Conversation from './conversation/container'
import EnterPaperkey from './conversation/enter-paper-key'
import AttachmentPopup from './conversation/attachment-popup/container'
import AttachmentInputPopup from './conversation/attachment-input/container'
import MessagePopup from './conversation/messages/popup.native'
import BlockConversationWarning from './conversation/block-conversation-warning/container'

const conversationRoute = new RouteDefNode({
  component: Conversation,
  children: {
    attachment: {
      component: AttachmentPopup,
      tags: {hideStatusBar: true, fullscreen: true},
      children: {},
    },
    attachmentInput: {
      component: AttachmentInputPopup,
      tags: {layerOnTop: true},
      children: {},
    },
    messageAction: {
      component: MessagePopup,
      tags: {layerOnTop: true},
    },
<<<<<<< HEAD
    showBlockConversationDialog: {
      component: BlockConversationWarning,
      tags: {layerOnTop: true},
      children: {},
=======
    enterPaperkey: {
      component: EnterPaperkey,
>>>>>>> 6ae84272
    },
  },
})

const routeTree = new RouteDefNode({
  component: ConversationList,
  children: () => conversationRoute,
  tags: {persistChildren: true, underStatusBar: true},
})

export default routeTree<|MERGE_RESOLUTION|>--- conflicted
+++ resolved
@@ -25,15 +25,13 @@
       component: MessagePopup,
       tags: {layerOnTop: true},
     },
-<<<<<<< HEAD
     showBlockConversationDialog: {
       component: BlockConversationWarning,
       tags: {layerOnTop: true},
       children: {},
-=======
+    },
     enterPaperkey: {
       component: EnterPaperkey,
->>>>>>> 6ae84272
     },
   },
 })
