{
  "name": "keybase",
  "version": "1.0.1",
  "description": "",
  "scripts": {
    "_helper": "yarn run _node desktop/yarn-helper",
    "_node": "cross-env-shell BABEL_ENV=yarn BABEL_PLATFORM=Electron babel-node",
    "help": "yarn run _helper help",
    "lint": "yarn run lint-specific .",
    "lint-specific": "cd .. && shared/node_modules/.bin/eslint --quiet ",
    "local-visdiff": "yarn run _helper local-visdiff",
    "postinstall": "yarn run _helper postinstall",
    "prettier": "./node_modules/.bin/prettier --write ",
    "prettier-check": "git ls-files | grep \"\\.js\\(.flow\\)\\?\\$\" | xargs yarn run prettier --debug-check",
    "prettier-write-all": "git ls-files | grep \"\\.js\\(.flow\\)\\?\\$\" | xargs yarn run prettier ",
    "render-screenshots": "yarn run _helper render-screenshots",
    "test": "cross-env-shell BABEL_ENV=test BABEL_PLATFORM=Electron jest",
    "update-icon-constants": "yarn run _helper update-icon-constants",
    "updated-fonts": "yarn run _helper updated-fonts",
    "update-protocol": "cd ../protocol && make clean && make",
    "unused-assets": "yarn run _helper unused-assets",
    "build-treeshake": "yarn run _helper build-treeshake",
    "build-dev": "yarn run _helper build-dev",
    "build-pegjs": "yarn run _node markdown/generate-emoji-parser.js markdown/parser.pegjs",
    "build-prod": "yarn run _helper build-prod",
    "build-actions": "yarn run _node desktop/yarn-helper/action-creator-creator",
    "build-flow-stubs": "flow-typed create-stub",
    "update-flow-typed": "flow-typed update -s",
    "package": "yarn run _helper package",
    "hot-server": "yarn run _helper hot-server",
    "hot-server-dumb": "cross-env-shell DUMB=true yarn run _helper hot-server",
    "inject-code-prod": "yarn run _helper inject-code-prod",
    "inject-sourcemaps-prod": "yarn run _helper inject-sourcemaps-prod",
    "start": "yarn run _helper start",
    "start-cold": "yarn run _helper start-cold",
    "start-hot": "yarn run _helper start-hot",
    "start-prod": "yarn run _helper start-prod",
    "rn-start": "./react-native/packageAndBuild.sh",
    "rn-gobuild-ios": "./react-native/gobuild.sh ios",
    "rn-gobuild-android": "./react-native/gobuild.sh android",
    "rn-build-android": "./react-native/buildAndroid.sh",
    "rn-push-android": "./react-native/pushAndroid.sh",
    "rn-packager-wipe-cache": "watchman watch-del-all && rm -rf node_modules && yarn && node ./react-native/wipe-cache.js",
    "rn-test-ios": "xcodebuild test -project ./react-native/ios/Keybase.xcodeproj -scheme 'Keybase For Test' -destination 'platform=iOS Simulator,name=iPhone 6s,OS=9.3'",
    "rn-jsbuild-ios": "mkdir -p react-native/ios/dist && react-native bundle --platform ios --dev false --entry-file index.ios.js --bundle-output react-native/ios/dist/main.jsbundle --sourcemap-output react-native/ios/dist/main.jsbundle.sourcemap",
    "rn-jsbuild-android": "mkdir -p react-native/android/dist && react-native bundle --platform android --dev false --entry-file index.android.js --bundle-output react-native/android/dist/main.jsbundle --sourcemap-output react-native/android/dist/main.jsbundle.sourcemap",
    "storybook": "cross-env-shell BABEL_ENV=yarn BABEL_PLATFORM=Electron start-storybook -s . -p 6006",
<<<<<<< HEAD
    "storybook-build": "cross-env-shell BABEL_PLATFORM=Electron build-storybook -c .storybook -o .static-storybook",
    "rn-storybook": "cross-env-shell BABEL_PLATFORM=Electron storybook start -p 7007",
=======
     "storybook-build": "cross-env-shell BABEL_PLATFORM=Electron build-storybook -c .storybook -o .static-storybook",
    "rn-storybook": "echo 'Uh-oh! rn-storybook is temporarily disabled, but you can still view it on iOS by setting isStorybook to @true. See shared/stories/README.md' # cross-env-shell BABEL_PLATFORM=Electron storybook start -p 7007",
>>>>>>> 58643d1f
    "build-storybook": "build-storybook",
    "modules": "yarn install --pure-lockfile",
    "coverage-report": "flow-coverage-report --exclude-non-flow -o ./coverage -t text -t html",
    "coverage": "flow coverage --color "
  },
  "flow-coverage-report": {
    "concurrentFiles": 50,
    "threshold": 10,
    "globIncludePatterns": [
      "**/*.js",
      "**/*.js.flow"
    ],
    "globExcludePatterns": [
      "node_modules/**",
      "markdown/parser.js",
      "__mocks__/**",
      "constants/types/rpc-*-gen.js",
      "desktop/webpack.config.babel.js",
      "libs/flow-interface.js.flow",
      "setupTestFrameworkScriptFile.js",
      "flow-typed/**",
      "desktop/dist/**",
      "coverage/**",
      "desktop/build/**"
    ],
    "flowCommandPath": "./node_modules/.bin/flow"
  },
  "jest": {
    "coverageDirectory": "./coverage",
    "modulePaths": [
      "<rootDir>/desktop/node_modules"
    ],
    "transformIgnorePatterns": [
      "node_modules/(?!universalify|fs-extra|react-redux|@storybook|lodash-es).+\\.js"
    ],
    "setupFiles": [
      "raf/polyfill"
    ],
    "setupTestFrameworkScriptFile": "<rootDir>/test/setupTestFrameworkScriptFile.js",
    "testPathIgnorePatterns": [
      "/node_modules/"
    ],
    "snapshotSerializers": [
      "jest-glamor-react"
    ],
    "timers": "fake",
    "testEnvironment": "jsdom",
    "moduleNameMapper": {
      "\\.(jpg|png|gif|ttf|css)$": "<rootDir>/__mocks__/file-mock.js",
      "react-list": "<rootDir>/__mocks__/react-list.js",
      "desktop/app/resolve-root": "<rootDir>/__mocks__/resolve-root.js",
      "react-redux": "<rootDir>/__mocks__/react-redux.js",
      "^electron$": "<rootDir>/__mocks__/electron.js",
      "hidden-string": "<rootDir>/__mocks__/hidden-string.js",
      "constants/platform": "<rootDir>/__mocks__/platform.js",
      "local-debug": "<rootDir>/__mocks__/local-debug.js",
      "feature-flags": "<rootDir>/__mocks__/feature-flags.js",
      "engine/saga$": "<rootDir>/__mocks__/engine-saga.js"
    },
    "moduleFileExtensions": [
      "js",
      "json",
      "jsx",
      "node",
      "desktop.js"
    ],
    "globals": {
      "__DEV__": true,
      "__STORYBOOK__": true,
      "__STORYSHOT__": true
    }
  },
  "config": {
    "electron_mirror": "https://kbelectron.keybase.pub/electron-download/v"
  },
  "keywords": [],
  "author": "",
  "license": "MIT",
  "private": true,
  "dependencies": {
    "applescript": "1.0.0",
    "base64-js": "1.3.0",
    "buffer": "5.2.1",
    "core-js": "2.5.7",
    "cross-env": "5.2.0",
    "emoji-datasource": "4.1.0",
    "emoji-datasource-apple": "4.1.0",
    "emoji-mart": "2.8.1",
    "exif-js": "2.3.0",
    "flow-watch": "1.1.3",
    "framed-msgpack-rpc": "1.1.15",
    "getenv": "0.7.0",
    "glamor": "2.20.40",
    "glamorous": "4.13.1",
    "glamorous-native": "1.4.0",
    "iced-runtime": "1.0.3",
    "immutable": "git://github.com/keybase/immutable-sorted#2a5895d4a5b36e632f833aec2cc84d2ad319bf71",
    "jsonfile": "4.0.0",
    "lodash-es": "4.17.11",
    "memoize-one": "^4.0.2",
    "menubar": "5.2.3",
    "mkdirp": "0.5.1",
    "moment": "2.22.2",
    "mousetrap": "1.6.2",
    "path-parse": "1.0.6",
    "prettier": "1.12.1",
    "prop-types": "15.6.2",
    "purepack": "1.0.4",
    "qrcode-generator": "git://github.com/keybase/qrcode-generator#keybase-changes-off-140",
    "re-reselect": "2.1.0",
    "react": "16.5.0",
    "react-dom": "16.5.0",
    "react-gateway": "3.0.0",
    "react-list": "0.8.10",
    "react-measure": "2.1.2",
    "react-native": "git://github.com/keybase/react-native#keybase-fixes-off-570",
    "react-native-camera": "1.2.0",
    "react-native-contacts": "2.2.3",
    "react-native-image-picker": "git://github.com/keybase/react-native-image-picker#b70affdef548c355c4dc864cd72a2bc79666649e",
    "react-native-mime-types": "2.2.1",
    "react-native-push-notification": "git://github.com/keybase/react-native-push-notification#keybase-fixes-off-311",
    "react-navigation": "git://github.com/keybase/react-navigation#keybase-fixes-off-beta-12",
    "react-redux": "5.0.7",
    "react-transition-group": "2.4.0",
    "react-virtualized-auto-sizer": "1.0.2",
    "react-waypoint": "8.0.3",
    "react-window": "1.1.2",
    "recompose": "0.30.0",
    "redux": "4.0.0",
    "redux-batched-subscribe": "0.1.6",
    "redux-saga": "0.16.0",
    "redux-thunk": "2.3.0",
    "reselect": "3.0.1",
    "rn-fetch-blob": "0.10.13",
    "semver": "5.5.1",
    "shallowequal": "1.1.0",
    "terser-webpack-plugin": "1.1.0",
    "tlds": "1.203.1",
    "typedarray-to-buffer": "3.1.5",
    "url-parse": "1.4.3",
    "util": "0.11.0",
    "uuid": "3.3.2"
  },
  "devDependencies": {
    "@babel/cli": "7.1.0",
    "@babel/core": "7.1.0",
    "@babel/node": "7.0.0",
    "@babel/plugin-proposal-class-properties": "7.1.0",
    "@babel/plugin-proposal-object-rest-spread": "7.0.0",
    "@babel/plugin-transform-flow-strip-types": "7.0.0",
    "@babel/preset-env": "7.1.0",
    "@babel/preset-react": "7.0.0",
    "@babel/types": "7.0.0",
    "@storybook/addon-actions": "4.0.0-alpha.21",
    "@storybook/addon-storyshots": "4.0.0-alpha.21",
    "@storybook/addons": "4.0.0-alpha.21",
    "@storybook/channels": "4.0.0-alpha.21",
    "@storybook/react": "4.0.0-alpha.21",
    "@storybook/react-native": "4.0.0-alpha.21",
    "babel-core": "7.0.0-bridge.0",
    "babel-eslint": "10.0.1",
    "babel-jest": "23.6.0",
    "babel-loader": "8.0.4",
    "css-loader": "1.0.0",
    "del": "3.0.0",
    "devtron": "1.4.0",
    "electron": "2.0.9",
    "electron-packager": "12.1.2",
    "eslint": "5.6.1",
    "eslint-config-standard": "12.0.0",
    "eslint-config-standard-jsx": "6.0.2",
    "eslint-config-standard-react": "7.0.2",
    "eslint-plugin-babel": "5.2.1",
    "eslint-plugin-filenames": "1.3.2",
    "eslint-plugin-flowtype": "2.50.3",
    "eslint-plugin-import": "2.14.0",
    "eslint-plugin-node": "7.0.1",
    "eslint-plugin-promise": "4.0.1",
    "eslint-plugin-react": "7.11.1",
    "eslint-plugin-standard": "4.0.0",
    "file-loader": "2.0.0",
    "flow-bin": "0.82.0",
    "flow-typed": "2.5.1",
    "fs-extra": "7.0.0",
    "jest": "23.6.0",
    "jest-glamor-react": "4.3.1",
    "jsc-android": "216113.0.0",
    "json5": "2.0.1",
    "klaw-sync": "5.0.0",
    "minimist": "1.2.0",
    "msgpack": "git://github.com/keybase/nullModule",
    "net": "git://github.com/keybase/nullModule",
    "null-loader": "0.1.1",
    "pegjs": "0.10.0",
    "raf": "3.4.0",
    "react-hot-loader": "4.3.8",
    "react-test-renderer": "16.5.0",
    "redux-logger": "3.0.6",
    "source-map-support": "0.5.9",
    "style-loader": "0.23.0",
    "tls": "git://github.com/keybase/nullModule",
    "webfonts-generator": "0.4.0",
    "webpack": "4.19.1",
    "webpack-cli": "3.1.0",
    "webpack-dashboard": "2.0.0",
    "webpack-dev-server": "3.1.8",
    "webpack-merge": "4.1.4"
  },
  "optionalDependencies": {
    "flow-coverage-report": "0.6.0",
    "regedit": "2.2.7"
  },
  "resolutions": {
    "**/@babel/code-frame": "7.0.0",
    "**/@babel/core": "7.1.0",
    "**/@babel/generator": "7.0.0",
    "**/@babel/helper-annotate-as-pure": "7.0.0",
    "**/@babel/helper-builder-binary-assignment-operator-visitor": "7.1.0",
    "**/@babel/helper-builder-react-jsx": "7.0.0",
    "**/@babel/helper-call-delegate": "7.1.0",
    "**/@babel/helper-define-map": "7.1.0",
    "**/@babel/helper-explode-assignable-expression": "7.1.0",
    "**/@babel/helper-function-name": "7.1.0",
    "**/@babel/helper-get-function-arity": "7.0.0",
    "**/@babel/helper-hoist-variables": "7.0.0",
    "**/@babel/helper-member-expression-to-functions": "7.0.0",
    "**/@babel/helper-module-imports": "7.0.0",
    "**/@babel/helper-module-transforms": "7.1.0",
    "**/@babel/helper-optimise-call-expression": "7.0.0",
    "**/@babel/helper-plugin-utils": "7.0.0",
    "**/@babel/helper-regex": "7.0.0",
    "**/@babel/helper-remap-async-to-generator": "7.1.0",
    "**/@babel/helper-replace-supers": "7.1.0",
    "**/@babel/helper-simple-access": "7.1.0",
    "**/@babel/helper-split-export-declaration": "7.0.0",
    "**/@babel/helper-wrap-function": "7.1.0",
    "**/@babel/helpers": "7.1.0",
    "**/@babel/parser": "7.1.0",
    "**/@babel/plugin-external-helpers": "7.0.0",
    "**/@babel/plugin-proposal-class-properties": "7.1.0",
    "**/@babel/plugin-proposal-nullish-coalescing-operator": "7.0.0",
    "**/@babel/plugin-proposal-object-rest-spread": "7.0.0",
    "**/@babel/plugin-proposal-optional-catch-binding": "7.0.0",
    "**/@babel/plugin-proposal-optional-chaining": "7.0.0",
    "**/@babel/plugin-syntax-class-properties": "7.0.0",
    "**/@babel/plugin-syntax-dynamic-import": "7.0.0",
    "**/@babel/plugin-syntax-flow": "7.0.0",
    "**/@babel/plugin-syntax-jsx": "7.0.0",
    "**/@babel/plugin-syntax-nullish-coalescing-operator": "7.0.0",
    "**/@babel/plugin-syntax-object-rest-spread": "7.0.0",
    "**/@babel/plugin-syntax-optional-catch-binding": "7.0.0",
    "**/@babel/plugin-syntax-optional-chaining": "7.0.0",
    "**/@babel/plugin-syntax-typescript": "7.0.0",
    "**/@babel/plugin-transform-arrow-functions": "7.0.0",
    "**/@babel/plugin-transform-async-to-generator": "7.1.0",
    "**/@babel/plugin-transform-block-scoping": "7.0.0",
    "**/@babel/plugin-transform-classes": "7.1.0",
    "**/@babel/plugin-transform-computed-properties": "7.0.0",
    "**/@babel/plugin-transform-destructuring": "7.0.0",
    "**/@babel/plugin-transform-exponentiation-operator": "7.1.0",
    "**/@babel/plugin-transform-flow-strip-types": "7.0.0",
    "**/@babel/plugin-transform-for-of": "7.0.0",
    "**/@babel/plugin-transform-function-name": "7.1.0",
    "**/@babel/plugin-transform-literals": "7.0.0",
    "**/@babel/plugin-transform-modules-commonjs": "7.1.0",
    "**/@babel/plugin-transform-object-assign": "7.0.0",
    "**/@babel/plugin-transform-parameters": "7.1.0",
    "**/@babel/plugin-transform-react-display-name": "7.0.0",
    "**/@babel/plugin-transform-react-jsx": "7.0.0",
    "**/@babel/plugin-transform-react-jsx-source": "7.0.0",
    "**/@babel/plugin-transform-regenerator": "7.0.0",
    "**/@babel/plugin-transform-shorthand-properties": "7.0.0",
    "**/@babel/plugin-transform-spread": "7.0.0",
    "**/@babel/plugin-transform-sticky-regex": "7.0.0",
    "**/@babel/plugin-transform-template-literals": "7.0.0",
    "**/@babel/plugin-transform-typescript": "7.1.0",
    "**/@babel/plugin-transform-unicode-regex": "7.0.0",
    "**/@babel/register": "7.0.0",
    "**/@babel/template": "7.1.0",
    "**/@babel/traverse": "7.1.0",
    "**/@babel/types": "7.0.0",
    "babel-core": "7.0.0-bridge.0"
  }
}<|MERGE_RESOLUTION|>--- conflicted
+++ resolved
@@ -45,13 +45,8 @@
     "rn-jsbuild-ios": "mkdir -p react-native/ios/dist && react-native bundle --platform ios --dev false --entry-file index.ios.js --bundle-output react-native/ios/dist/main.jsbundle --sourcemap-output react-native/ios/dist/main.jsbundle.sourcemap",
     "rn-jsbuild-android": "mkdir -p react-native/android/dist && react-native bundle --platform android --dev false --entry-file index.android.js --bundle-output react-native/android/dist/main.jsbundle --sourcemap-output react-native/android/dist/main.jsbundle.sourcemap",
     "storybook": "cross-env-shell BABEL_ENV=yarn BABEL_PLATFORM=Electron start-storybook -s . -p 6006",
-<<<<<<< HEAD
     "storybook-build": "cross-env-shell BABEL_PLATFORM=Electron build-storybook -c .storybook -o .static-storybook",
-    "rn-storybook": "cross-env-shell BABEL_PLATFORM=Electron storybook start -p 7007",
-=======
-     "storybook-build": "cross-env-shell BABEL_PLATFORM=Electron build-storybook -c .storybook -o .static-storybook",
     "rn-storybook": "echo 'Uh-oh! rn-storybook is temporarily disabled, but you can still view it on iOS by setting isStorybook to @true. See shared/stories/README.md' # cross-env-shell BABEL_PLATFORM=Electron storybook start -p 7007",
->>>>>>> 58643d1f
     "build-storybook": "build-storybook",
     "modules": "yarn install --pure-lockfile",
     "coverage-report": "flow-coverage-report --exclude-non-flow -o ./coverage -t text -t html",
