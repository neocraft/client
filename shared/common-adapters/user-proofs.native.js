--- conflicted
+++ resolved
@@ -147,16 +147,10 @@
 const iconContainer = {
   ...globalStyles.flexBoxRow,
   alignItems: 'center',
-<<<<<<< HEAD
   height: 32,
   minHeight: 32,
   minWidth: 32,
   width: 32,
-=======
-  minHeight: 32,
-  minWidth: 24,
-  width: 24,
->>>>>>> b6b71058
 }
 
 const styleContainer = {
