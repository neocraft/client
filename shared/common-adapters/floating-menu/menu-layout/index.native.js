--- conflicted
+++ resolved
@@ -41,44 +41,21 @@
     }, [])
 
     return (
-<<<<<<< HEAD
-      <Box style={styles.overlay}>
-        <SafeAreaView style={styles.safeArea}>
-          <Box style={Styles.collapseStyles([styles.menuBox, this.props.style])}>
-            {/* Display header if there is one */}
-            {this.props.header && this.props.header.view}
-            <Box style={styles.menuGroup}>
-              {menuItemsNoDividers.map((mi, idx) => (
-                <MenuRow
-                  key={mi.title}
-                  {...mi}
-                  index={idx}
-                  numItems={menuItemsNoDividers.length}
-                  onHidden={this.props.closeOnClick ? this.props.onHidden : undefined}
-                />
-              ))}
-            </Box>
-            <Box style={styles.cancelGroup}>
-=======
-      <Box>
-        <Box style={collapseStyles([styles.menuBox, this.props.style])}>
+      <SafeAreaView style={styles.safeArea}>
+        <Box style={Styles.collapseStyles([styles.menuBox, this.props.style])}>
           {/* Display header if there is one */}
           {this.props.header && this.props.header.view}
           <Box style={styles.menuGroup}>
             {menuItemsNoDividers.map((mi, idx) => (
->>>>>>> f13ffc6e
               <MenuRow
-                title="Cancel"
-                index={0}
-                numItems={1}
-                onClick={this.props.onHidden} // pass in nothing to onHidden so it doesn't trigger it twice
-                onHidden={() => {}}
+                key={mi.title}
+                {...mi}
+                index={idx}
+                numItems={menuItemsNoDividers.length}
+                onHidden={this.props.closeOnClick ? this.props.onHidden : undefined}
               />
-            </Box>
+            ))}
           </Box>
-<<<<<<< HEAD
-        </SafeAreaView>
-=======
           <Box style={styles.closeGroup}>
             <MenuRow
               title="Close"
@@ -89,8 +66,7 @@
             />
           </Box>
         </Box>
->>>>>>> f13ffc6e
-      </Box>
+      </SafeAreaView>
     )
   }
 }
@@ -113,13 +89,8 @@
     justifyContent: 'flex-end',
     alignItems: 'stretch',
   },
-<<<<<<< HEAD
-  cancelGroup: {
+  closeGroup: {
     ...Styles.globalStyles.flexBoxColumn,
-=======
-  closeGroup: {
-    ...globalStyles.flexBoxColumn,
->>>>>>> f13ffc6e
     justifyContent: 'flex-end',
     alignItems: 'stretch',
     borderColor: Styles.globalColors.black_10,
