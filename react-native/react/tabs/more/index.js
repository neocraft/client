--- conflicted
+++ resolved
@@ -11,27 +11,6 @@
     super(props)
 
     const dummyInvitationCount = 3
-<<<<<<< HEAD
-    const menuItems = [
-      {name: 'Account', hasChildren: true, onClick: () => {
-        this.props.navigateTo(['account'])
-      }},
-      {name: 'Billing Settings', hasChildren: true, onClick: () => {
-        this.props.navigateTo(['billing'])
-      }},
-      {name: 'App Preferences', hasChildren: true, onClick: () => {
-        this.props.navigateTo(['appPrefs'])
-      }},
-      {name: `Invitations (${dummyInvitationCount})`, hasChildren: true, onClick: () => {
-        this.props.navigateTo(['invites'])
-      }},
-      {name: 'Notifications', hasChildren: true, onClick: () => {
-        this.props.navigateTo(['notifs'])
-      }},
-      {name: 'Delete me', hasChildren: true, onClick: () => {
-        this.props.navigateTo(['deleteMe'])
-      }},
-=======
     // TODO: actually get this data
     this.state = {
       menuItems: [
@@ -53,21 +32,14 @@
         {name: 'Delete me', hasChildren: true, onClick: () => {
           this.props.navigateTo(['delete-me'])
         }},
->>>>>>> e610b9d6
-
         {name: 'About', hasChildren: true, onClick: () => {
           this.props.navigateTo(['about'])
         }}
       ]
     }
 
-<<<<<<< HEAD
     if (isDev) {
-      menuItems.push({
-=======
-    if (__DEV__) { // eslint-disable-line no-undef
       this.state.menuItems.push({
->>>>>>> e610b9d6
         name: 'Dev Menu',
         hasChildren: true,
         onClick: () => this.props.navigateTo(['devMenu'])
